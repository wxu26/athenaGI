--- conflicted
+++ resolved
@@ -297,14 +297,10 @@
 
   // functions
   MeshGenFunc MeshGenerator_[3];
-<<<<<<< HEAD
-  SrcTermFunc UserSourceTerm_;
-  RadSrcTermFunc UserRadSourceTerm_;
-=======
->>>>>>> e3489e55
   BValFunc BoundaryFunction_[6];
   AMRFlagFunc AMRFlag_;
   SrcTermFunc UserSourceTerm_;
+  RadSrcTermFunc UserRadSourceTerm_;
   TimeStepFunc UserTimeStep_;
   HistoryOutputFunc *user_history_func_;
   MetricFunc UserMetric_;
