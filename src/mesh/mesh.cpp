--- conflicted
+++ resolved
@@ -1328,12 +1328,9 @@
 #pragma omp parallel num_threads(nthreads)
     {
       MeshBlock *pmb;
-<<<<<<< HEAD
       Hydro *phydro;
       Field *pfield;
       Radiation *prad;
-=======
->>>>>>> e3489e55
       BoundaryValues *pbval;
 
       // prepare to receive conserved variables
@@ -1355,14 +1352,11 @@
         pmb->phydro->hbvar.SendBoundaryBuffers();
         if (MAGNETIC_FIELDS_ENABLED)
           pmb->pfield->fbvar.SendBoundaryBuffers();
-<<<<<<< HEAD
-        if (RADIATION_ENABLED)
-          pmb->prad->rbvar.SendBoundaryBuffers();
-=======
         // and (conserved variable) passive scalar masses:
         if (NSCALARS > 0)
           pmb->pscalars->sbvar.SendBoundaryBuffers();
->>>>>>> e3489e55
+        if (RADIATION_ENABLED)
+          pmb->prad->rbvar.SendBoundaryBuffers();
       }
 
       // wait to receive conserved variables
@@ -1372,15 +1366,10 @@
         pmb->phydro->hbvar.ReceiveAndSetBoundariesWithWait();
         if (MAGNETIC_FIELDS_ENABLED)
           pmb->pfield->fbvar.ReceiveAndSetBoundariesWithWait();
-<<<<<<< HEAD
+        if (NSCALARS > 0)
+          pmb->pscalars->sbvar.ReceiveAndSetBoundariesWithWait();
         if (RADIATION_ENABLED)
           pmb->prad->rbvar.ReceiveAndSetBoundariesWithWait();
-        // KGF: disable shearing box bvals/ calls
-        // send and receive shearing box boundary conditions
-=======
-        if (NSCALARS > 0)
-          pmb->pscalars->sbvar.ReceiveAndSetBoundariesWithWait();
->>>>>>> e3489e55
         if (SHEARING_BOX) {
           pmb->phydro->hbvar.AddHydroShearForInit();
         }
@@ -1423,20 +1412,14 @@
         CorrectMidpointInitialCondition(pmb_array, nmb);
 
       // Now do prolongation, compute primitives, apply BCs
-<<<<<<< HEAD
-#pragma omp for private(pmb,pbval,phydro,pfield,prad)
-      for (int i=0; i<nmb; ++i) {
-        pmb = pmb_array[i];
-        pbval = pmb->pbval, phydro = pmb->phydro, pfield = pmb->pfield, prad = pmb->prad;
-=======
       Hydro *ph;
       Field *pf;
       PassiveScalars *ps;
-#pragma omp for private(pmb,pbval,ph,pf,ps)
+#pragma omp for private(pmb,pbval,ph,pf,ps,prad)
       for (int i=0; i<nmb; ++i) {
         pmb = pmb_array[i];
         pbval = pmb->pbval, ph = pmb->phydro, pf = pmb->pfield, ps = pmb->pscalars;
->>>>>>> e3489e55
+        prad = pmb->prad;
         if (multilevel)
           pbval->ProlongateBoundaries(time, 0.0);
 
@@ -1456,17 +1439,15 @@
         pmb->peos->ConservedToPrimitive(ph->u, ph->w1, pf->b,
                                         ph->w, pf->bcc, pmb->pcoord,
                                         il, iu, jl, ju, kl, ku);
-<<<<<<< HEAD
-        if (RADIATION_ENABLED) {
-          pmb->prad->ConservedToPrimitive(prad->cons, prad->prim, pmb->pcoord, il, iu, jl,
-              ju, kl, ku);
-=======
         if (NSCALARS > 0) {
           // r1/r_old for GR is currently unused:
           pmb->peos->PassiveScalarConservedToPrimitive(ps->s, ph->w, ps->r, ps->r,
                                                        pmb->pcoord,
                                                        il, iu, jl, ju, kl, ku);
->>>>>>> e3489e55
+        }
+        if (RADIATION_ENABLED) {
+          pmb->prad->ConservedToPrimitive(prad->cons, prad->prim, pmb->pcoord, il, iu, jl,
+              ju, kl, ku);
         }
         // --------------------------
         int order = pmb->precon->xorder;
