//========================================================================================
// Athena++ astrophysical MHD code
// Copyright(C) 2014 James M. Stone <jmstone@princeton.edu> and other code contributors
// Licensed under the 3-clause BSD License, see LICENSE file for details
//========================================================================================
//! \file mesh.cpp
//  \brief implementation of functions in Mesh class

// C headers
// pre-C11: needed before including inttypes.h, else won't define int64_t for C++ code
// #define __STDC_FORMAT_MACROS

// C++ headers
#include <algorithm>  // std::sort()
#include <cinttypes>  // format macro "PRId64" for fixed-width integer type std::int64_t
#include <cmath>      // std::abs(), std::pow()
#include <cstdint>    // std::int64_t fixed-wdith integer type alias
#include <cstdlib>
#include <cstring>    // std::memcpy()
#include <iomanip>
#include <iostream>
#include <limits>
#include <sstream>
#include <stdexcept>  // runtime_error
#include <string>     // c_str()
#include <vector>

// Athena++ headers
#include "../athena.hpp"
#include "../athena_arrays.hpp"
#include "../bvals/bvals.hpp"
#include "../coordinates/coordinates.hpp"
#include "../eos/eos.hpp"
#include "../fft/athena_fft.hpp"
#include "../fft/turbulence.hpp"
#include "../field/field.hpp"
#include "../field/field_diffusion/field_diffusion.hpp"
#include "../globals.hpp"
#include "../gravity/fft_gravity.hpp"
#include "../gravity/gravity.hpp"
#include "../gravity/mg_gravity.hpp"
#include "../hydro/hydro.hpp"
#include "../hydro/hydro_diffusion/hydro_diffusion.hpp"
#include "../multigrid/multigrid.hpp"
#include "../outputs/io_wrapper.hpp"
#include "../parameter_input.hpp"
#include "../reconstruct/reconstruction.hpp"
#include "../utils/buffer_utils.hpp"
#include "mesh.hpp"
#include "mesh_refinement.hpp"
#include "meshblock_tree.hpp"

// MPI/OpenMP header
#ifdef MPI_PARALLEL
#include <mpi.h>
#endif

//----------------------------------------------------------------------------------------
// Mesh constructor, builds mesh at start of calculation using parameters in input file

Mesh::Mesh(ParameterInput *pin, int mesh_test) {
  std::stringstream msg;
  RegionSize block_size;
  MeshBlock *pfirst{};
  BoundaryFlag block_bcs[6];
  std::int64_t nbmax;
  int dim;

  // mesh test
  if (mesh_test > 0) Globals::nranks = mesh_test;

  // read time and cycle limits from input file
  start_time = pin->GetOrAddReal("time", "start_time", 0.0);
  tlim       = pin->GetReal("time", "tlim");
  cfl_number = pin->GetReal("time", "cfl_number");
  ncycle_out = pin->GetOrAddInteger("time", "ncycle_out", 1);
  time = start_time;
  Real real_max = std::numeric_limits<Real>::max();
  dt = dt_diff = (real_max);
  muj = 0.0;
  nuj = 0.0;
  muj_tilde = 0.0;
  nbnew = 0; nbdel = 0;

  four_pi_G_ = 0.0, grav_eps_ = -1.0, grav_mean_rho_ = -1.0;

  turb_flag = 0;

  nlim = pin->GetOrAddInteger("time", "nlim", -1);
  ncycle = 0;
  nint_user_mesh_data_ = 0;
  nreal_user_mesh_data_ = 0;
  nuser_history_output_ = 0;

  next_phys_id_  = 0;
#ifdef MPI_PARALLEL
  // reserve phys=0 for former TAG_AMR=8; now hard-coded in Mesh::CreateAMRMPITag()
  next_phys_id_  = 1;
  ReserveMeshBlockPhysIDs();
#endif

  // read number of OpenMP threads for mesh
  num_mesh_threads_ = pin->GetOrAddInteger("mesh", "num_threads", 1);
  if (num_mesh_threads_ < 1) {
    msg << "### FATAL ERROR in Mesh constructor" << std::endl
        << "Number of OpenMP threads must be >= 1, but num_threads="
        << num_mesh_threads_ << std::endl;
    ATHENA_ERROR(msg);
  }

  // read number of grid cells in root level of mesh from input file.
  mesh_size.nx1 = pin->GetInteger("mesh","nx1");
  if (mesh_size.nx1 < 4) {
    msg << "### FATAL ERROR in Mesh constructor" << std::endl
        << "In mesh block in input file nx1 must be >= 4, but nx1="
        << mesh_size.nx1 << std::endl;
    ATHENA_ERROR(msg);
  }

  mesh_size.nx2 = pin->GetInteger("mesh","nx2");
  if (mesh_size.nx2 < 1) {
    msg << "### FATAL ERROR in Mesh constructor" << std::endl
        << "In mesh block in input file nx2 must be >= 1, but nx2="
        << mesh_size.nx2 << std::endl;
    ATHENA_ERROR(msg);
  }

  mesh_size.nx3 = pin->GetInteger("mesh","nx3");
  if (mesh_size.nx3 < 1) {
    msg << "### FATAL ERROR in Mesh constructor" << std::endl
        << "In mesh block in input file nx3 must be >= 1, but nx3="
        << mesh_size.nx3 << std::endl;
    ATHENA_ERROR(msg);
  }
  if (mesh_size.nx2 == 1 && mesh_size.nx3 > 1) {
    msg << "### FATAL ERROR in Mesh constructor" << std::endl
        << "In mesh block in input file: nx2=1, nx3=" << mesh_size.nx3
        << ", 2D problems in x1-x3 plane not supported" << std::endl;
    ATHENA_ERROR(msg);
  }

  // setup convenience variables involving Mesh dimensionality
  dim = 1;
  if (mesh_size.nx2 > 1) dim = 2;
  if (mesh_size.nx3 > 1) dim = 3;
  f2_ = (mesh_size.nx2 > 1) ? 1 : 0;
  f3_ = (mesh_size.nx3 > 1) ? 1 : 0;

  // read physical size of mesh (root level) from input file.
  mesh_size.x1min = pin->GetReal("mesh","x1min");
  mesh_size.x2min = pin->GetReal("mesh","x2min");
  mesh_size.x3min = pin->GetReal("mesh","x3min");

  mesh_size.x1max = pin->GetReal("mesh","x1max");
  mesh_size.x2max = pin->GetReal("mesh","x2max");
  mesh_size.x3max = pin->GetReal("mesh","x3max");

  if (mesh_size.x1max <= mesh_size.x1min) {
    msg << "### FATAL ERROR in Mesh constructor" << std::endl
        << "Input x1max must be larger than x1min: x1min=" << mesh_size.x1min
        << " x1max=" << mesh_size.x1max << std::endl;
    ATHENA_ERROR(msg);
  }
  if (mesh_size.x2max <= mesh_size.x2min) {
    msg << "### FATAL ERROR in Mesh constructor" << std::endl
        << "Input x2max must be larger than x2min: x2min=" << mesh_size.x2min
        << " x2max=" << mesh_size.x2max << std::endl;
    ATHENA_ERROR(msg);
  }
  if (mesh_size.x3max <= mesh_size.x3min) {
    msg << "### FATAL ERROR in Mesh constructor" << std::endl
        << "Input x3max must be larger than x3min: x3min=" << mesh_size.x3min
        << " x3max=" << mesh_size.x3max << std::endl;
    ATHENA_ERROR(msg);
  }

  // read ratios of grid cell size in each direction
  block_size.x1rat = mesh_size.x1rat = pin->GetOrAddReal("mesh", "x1rat", 1.0);
  block_size.x2rat = mesh_size.x2rat = pin->GetOrAddReal("mesh", "x2rat", 1.0);
  block_size.x3rat = mesh_size.x3rat = pin->GetOrAddReal("mesh", "x3rat", 1.0);

  // read BC flags for each of the 6 boundaries in turn.
  mesh_bcs[BoundaryFace::inner_x1] =
      GetBoundaryFlag(pin->GetOrAddString("mesh", "ix1_bc", "none"));
  mesh_bcs[BoundaryFace::outer_x1] =
      GetBoundaryFlag(pin->GetOrAddString("mesh", "ox1_bc", "none"));
  mesh_bcs[BoundaryFace::inner_x2] =
      GetBoundaryFlag(pin->GetOrAddString("mesh", "ix2_bc", "none"));
  mesh_bcs[BoundaryFace::outer_x2] =
      GetBoundaryFlag(pin->GetOrAddString("mesh", "ox2_bc", "none"));
  mesh_bcs[BoundaryFace::inner_x3] =
      GetBoundaryFlag(pin->GetOrAddString("mesh", "ix3_bc", "none"));
  mesh_bcs[BoundaryFace::outer_x3] =
      GetBoundaryFlag(pin->GetOrAddString("mesh", "ox3_bc", "none"));

  // read MeshBlock parameters
  block_size.nx1 = pin->GetOrAddInteger("meshblock", "nx1", mesh_size.nx1);
  if (dim >= 2)
    block_size.nx2 = pin->GetOrAddInteger("meshblock", "nx2", mesh_size.nx2);
  else
    block_size.nx2 = mesh_size.nx2;
  if (dim == 3)
    block_size.nx3 = pin->GetOrAddInteger("meshblock", "nx3", mesh_size.nx3);
  else
    block_size.nx3 = mesh_size.nx3;

  // check consistency of the block and mesh
  if (mesh_size.nx1 % block_size.nx1 != 0
      || mesh_size.nx2 % block_size.nx2 != 0
      || mesh_size.nx3 % block_size.nx3 != 0) {
    msg << "### FATAL ERROR in Mesh constructor" << std::endl
        << "the Mesh must be evenly divisible by the MeshBlock" << std::endl;
    ATHENA_ERROR(msg);
  }
  if (block_size.nx1 < 4 || (block_size.nx2 < 4 && dim >= 2)
      || (block_size.nx3 < 4 && dim == 3)) {
    msg << "### FATAL ERROR in Mesh constructor" << std::endl
        << "block_size must be larger than or equal to 4 cells." << std::endl;
    ATHENA_ERROR(msg);
  }

  // calculate the number of the blocks
  nrbx1 = mesh_size.nx1/block_size.nx1;
  nrbx2 = mesh_size.nx2/block_size.nx2;
  nrbx3 = mesh_size.nx3/block_size.nx3;
  nbmax = (nrbx1 > nrbx2) ? nrbx1:nrbx2;
  nbmax = (nbmax > nrbx3) ? nbmax:nrbx3;

  // initialize user-enrollable functions
  if (mesh_size.x1rat != 1.0) {
    use_uniform_meshgen_fn_[X1DIR] = false;
    MeshGenerator_[X1DIR] = DefaultMeshGeneratorX1;
  } else {
    use_uniform_meshgen_fn_[X1DIR] = true;
    MeshGenerator_[X1DIR] = UniformMeshGeneratorX1;
  }
  if (mesh_size.x2rat != 1.0) {
    use_uniform_meshgen_fn_[X2DIR] = false;
    MeshGenerator_[X2DIR] = DefaultMeshGeneratorX2;
  } else {
    use_uniform_meshgen_fn_[X2DIR] = true;
    MeshGenerator_[X2DIR] = UniformMeshGeneratorX2;
  }
  if (mesh_size.x3rat != 1.0) {
    use_uniform_meshgen_fn_[X3DIR] = false;
    MeshGenerator_[X3DIR] = DefaultMeshGeneratorX3;
  } else {
    use_uniform_meshgen_fn_[X3DIR] = true;
    MeshGenerator_[X3DIR] = UniformMeshGeneratorX3;
  }

  for (int dir=0; dir<6; dir++)
    BoundaryFunction_[dir] = nullptr;
  AMRFlag_ = nullptr;
  UserSourceTerm_ = nullptr;
  UserTimeStep_ = nullptr;
  ViscosityCoeff_ = nullptr;
  ConductionCoeff_ = nullptr;
  FieldDiffusivity_ = nullptr;
  MGBoundaryFunction_[BoundaryFace::inner_x1] = MGPeriodicInnerX1;
  MGBoundaryFunction_[BoundaryFace::outer_x1] = MGPeriodicOuterX1;
  MGBoundaryFunction_[BoundaryFace::inner_x2] = MGPeriodicInnerX2;
  MGBoundaryFunction_[BoundaryFace::outer_x2] = MGPeriodicOuterX2;
  MGBoundaryFunction_[BoundaryFace::inner_x3] = MGPeriodicInnerX3;
  MGBoundaryFunction_[BoundaryFace::outer_x3] = MGPeriodicOuterX3;


  // calculate the logical root level and maximum level
  for (root_level=0; (1<<root_level)<nbmax; root_level++) {}
  current_level = root_level;

  // create the root grid
  tree.CreateRootGrid(nrbx1, nrbx2, nrbx3, root_level);

  // SMR / AMR: create finer grids here
  multilevel = false;
  adaptive = false;
  if (pin->GetOrAddString("mesh", "refinement", "none") == "adaptive")
    adaptive = true, multilevel = true;
  else if (pin->GetOrAddString("mesh", "refinement", "none") == "static")
    multilevel = true;
  if (adaptive) {
    max_level = pin->GetOrAddInteger("mesh", "numlevel", 1) + root_level - 1;
    if (max_level > 63) {
      msg << "### FATAL ERROR in Mesh constructor" << std::endl
          << "The number of the refinement level must be smaller than "
          << 63-root_level+1 << "." << std::endl;
      ATHENA_ERROR(msg);
    }
  } else {
    max_level = 63;
  }

  if (EOS_TABLE_ENABLED) peos_table = new EosTable(pin);
  InitUserMeshData(pin);

  if (multilevel == true) {
    if (block_size.nx1 % 2 == 1 || (block_size.nx2 % 2 == 1 && block_size.nx2>1)
        || (block_size.nx3 % 2 == 1 && block_size.nx3>1)) {
      msg << "### FATAL ERROR in Mesh constructor" << std::endl
          << "The size of MeshBlock must be divisible by 2 in order to use SMR or AMR."
          << std::endl;
      ATHENA_ERROR(msg);
    }

    InputBlock *pib = pin->pfirst_block;
    while (pib != nullptr) {
      if (pib->block_name.compare(0, 10, "refinement") == 0) {
        RegionSize ref_size;
        ref_size.x1min = pin->GetReal(pib->block_name, "x1min");
        ref_size.x1max = pin->GetReal(pib->block_name, "x1max");
        if (dim >= 2) {
          ref_size.x2min = pin->GetReal(pib->block_name, "x2min");
          ref_size.x2max = pin->GetReal(pib->block_name, "x2max");
        } else {
          ref_size.x2min = mesh_size.x2min;
          ref_size.x2max = mesh_size.x2max;
        }
        if (dim >= 3) {
          ref_size.x3min = pin->GetReal(pib->block_name, "x3min");
          ref_size.x3max = pin->GetReal(pib->block_name, "x3max");
        } else {
          ref_size.x3min = mesh_size.x3min;
          ref_size.x3max = mesh_size.x3max;
        }
        int ref_lev = pin->GetInteger(pib->block_name, "level");
        int lrlev = ref_lev + root_level;
        if (lrlev>current_level) current_level = lrlev;
        // range check
        if (ref_lev<1) {
          msg << "### FATAL ERROR in Mesh constructor" << std::endl
              << "Refinement level must be larger than 0 (root level = 0)" << std::endl;
          ATHENA_ERROR(msg);
        }
        if (lrlev > max_level) {
          msg << "### FATAL ERROR in Mesh constructor" << std::endl
              << "Refinement level exceeds the maximum level (specify"
              << "maxlevel in <mesh> if adaptive)."
              << std::endl;
          ATHENA_ERROR(msg);
        }
        if (ref_size.x1min > ref_size.x1max || ref_size.x2min > ref_size.x2max
            || ref_size.x3min > ref_size.x3max)  {
          msg << "### FATAL ERROR in Mesh constructor" << std::endl
              << "Invalid refinement region is specified."<<  std::endl;
          ATHENA_ERROR(msg);
        }
        if (ref_size.x1min < mesh_size.x1min || ref_size.x1max > mesh_size.x1max
            || ref_size.x2min < mesh_size.x2min || ref_size.x2max > mesh_size.x2max
            || ref_size.x3min < mesh_size.x3min || ref_size.x3max > mesh_size.x3max) {
          msg << "### FATAL ERROR in Mesh constructor" << std::endl
              << "Refinement region must be smaller than the whole mesh." << std::endl;
          ATHENA_ERROR(msg);
        }
        // find the logical range in the ref_level
        // note: if this is too slow, this should be replaced with bi-section search.
        std::int64_t lx1min = 0, lx1max = 0, lx2min = 0, lx2max = 0,
                     lx3min = 0, lx3max = 0;
        std::int64_t lxmax = nrbx1*(1LL<<ref_lev);
        for (lx1min=0; lx1min<lxmax; lx1min++) {
          Real rx = ComputeMeshGeneratorX(lx1min+1, lxmax,
                                          use_uniform_meshgen_fn_[X1DIR]);
          if (MeshGenerator_[X1DIR](rx, mesh_size) > ref_size.x1min)
            break;
        }
        for (lx1max=lx1min; lx1max<lxmax; lx1max++) {
          Real rx = ComputeMeshGeneratorX(lx1max+1, lxmax,
                                          use_uniform_meshgen_fn_[X1DIR]);
          if (MeshGenerator_[X1DIR](rx, mesh_size) >= ref_size.x1max)
            break;
        }
        if (lx1min % 2 == 1) lx1min--;
        if (lx1max % 2 == 0) lx1max++;
        if (dim >= 2) { // 2D or 3D
          lxmax = nrbx2*(1LL << ref_lev);
          for (lx2min=0; lx2min<lxmax; lx2min++) {
            Real rx=ComputeMeshGeneratorX(lx2min+1,lxmax,use_uniform_meshgen_fn_[X2DIR]);
            if (MeshGenerator_[X2DIR](rx, mesh_size) > ref_size.x2min)
              break;
          }
          for (lx2max=lx2min; lx2max<lxmax; lx2max++) {
            Real rx=ComputeMeshGeneratorX(lx2max+1,lxmax,use_uniform_meshgen_fn_[X2DIR]);
            if (MeshGenerator_[X2DIR](rx, mesh_size) >= ref_size.x2max)
              break;
          }
          if (lx2min % 2 == 1) lx2min--;
          if (lx2max % 2 == 0) lx2max++;
        }
        if (dim == 3) { // 3D
          lxmax = nrbx3*(1LL<<ref_lev);
          for (lx3min=0; lx3min<lxmax; lx3min++) {
            Real rx = ComputeMeshGeneratorX(lx3min+1, lxmax,
                                            use_uniform_meshgen_fn_[X3DIR]);
            if (MeshGenerator_[X3DIR](rx, mesh_size) > ref_size.x3min)
              break;
          }
          for (lx3max=lx3min; lx3max<lxmax; lx3max++) {
            Real rx = ComputeMeshGeneratorX(lx3max+1, lxmax,
                                            use_uniform_meshgen_fn_[X3DIR]);
            if (MeshGenerator_[X3DIR](rx, mesh_size) >= ref_size.x3max)
              break;
          }
          if (lx3min % 2 == 1) lx3min--;
          if (lx3max % 2 == 0) lx3max++;
        }
        // create the finest level
        if (dim == 1) {
          for (std::int64_t i=lx1min; i<lx1max; i+=2) {
            LogicalLocation nloc;
            nloc.level=lrlev, nloc.lx1=i, nloc.lx2=0, nloc.lx3=0;
            int nnew;
            tree.AddMeshBlock(tree, nloc, dim, mesh_bcs, nrbx1, nrbx2, nrbx3, root_level,
                              nnew);
          }
        }
        if (dim == 2) {
          for (std::int64_t j=lx2min; j<lx2max; j+=2) {
            for (std::int64_t i=lx1min; i<lx1max; i+=2) {
              LogicalLocation nloc;
              nloc.level=lrlev, nloc.lx1=i, nloc.lx2=j, nloc.lx3=0;
              int nnew;
              tree.AddMeshBlock(tree, nloc, dim, mesh_bcs, nrbx1, nrbx2, nrbx3,
                                root_level, nnew);
            }
          }
        }
        if (dim == 3) {
          for (std::int64_t k=lx3min; k<lx3max; k+=2) {
            for (std::int64_t j=lx2min; j<lx2max; j+=2) {
              for (std::int64_t i=lx1min; i<lx1max; i+=2) {
                LogicalLocation nloc;
                nloc.level = lrlev, nloc.lx1 = i, nloc.lx2 = j, nloc.lx3 = k;
                int nnew;
                tree.AddMeshBlock(tree, nloc, dim, mesh_bcs, nrbx1, nrbx2, nrbx3,
                                  root_level, nnew);
              }
            }
          }
        }
      }
      pib = pib->pnext;
    }
  }

  // initial mesh hierarchy construction is completed here
  tree.CountMeshBlock(nbtotal);
  loclist = new LogicalLocation[nbtotal];
  tree.GetMeshBlockList(loclist, nullptr, nbtotal);

#ifdef MPI_PARALLEL
  // check if there are sufficient blocks
  if (nbtotal < Globals::nranks) {
    if (mesh_test == 0) {
      msg << "### FATAL ERROR in Mesh constructor" << std::endl
          << "Too few mesh blocks: nbtotal ("<< nbtotal <<") < nranks ("
          << Globals::nranks << ")" << std::endl;
      ATHENA_ERROR(msg);
    } else { // test
      std::cout << "### Warning in Mesh constructor" << std::endl
                << "Too few mesh blocks: nbtotal ("<< nbtotal <<") < nranks ("
                << Globals::nranks << ")" << std::endl;
    }
  }
#endif

  ranklist = new int[nbtotal];
  nslist = new int[Globals::nranks];
  nblist = new int[Globals::nranks];
  costlist = new Real[nbtotal];
  if (adaptive) { // allocate arrays for AMR
    nref = new int[Globals::nranks];
    nderef = new int[Globals::nranks];
    rdisp = new int[Globals::nranks];
    ddisp = new int[Globals::nranks];
    bnref = new int[Globals::nranks];
    bnderef = new int[Globals::nranks];
    brdisp = new int[Globals::nranks];
    bddisp = new int[Globals::nranks];
  }

  // initialize cost array with the simplest estimate; all the blocks are equal
  for (int i=0; i<nbtotal; i++) costlist[i] = 1.0;

  LoadBalance(costlist, ranklist, nslist, nblist, nbtotal);

  // Output some diagnostic information to terminal

  // Output MeshBlock list and quit (mesh test only); do not create meshes
  if (mesh_test > 0) {
    if (Globals::my_rank == 0) OutputMeshStructure(dim);
    return;
  }

  // set gravity flag
  gflag = 0;
  if (SELF_GRAVITY_ENABLED) gflag = 1;
  //  if (SELF_GRAVITY_ENABLED == 2 && ...) // independent allocation
  //    gflag = 2;

  // create MeshBlock list for this process
  int nbs = nslist[Globals::my_rank];
  int nbe = nbs + nblist[Globals::my_rank] - 1;
  // create MeshBlock list for this process
  for (int i=nbs; i<=nbe; i++) {
    SetBlockSizeAndBoundaries(loclist[i], block_size, block_bcs);
    // create a block and add into the link list
    if (i == nbs) {
      pblock = new MeshBlock(i, i-nbs, loclist[i], block_size, block_bcs, this,
                             pin, gflag);
      pfirst = pblock;
    } else {
      pblock->next = new MeshBlock(i, i-nbs, loclist[i], block_size, block_bcs,
                                   this, pin, gflag);
      pblock->next->prev = pblock;
      pblock = pblock->next;
    }
    pblock->pbval->SearchAndSetNeighbors(tree, ranklist, nslist);
  }
  pblock = pfirst;

  if (SELF_GRAVITY_ENABLED == 1)
    pfgrd = new FFTGravityDriver(this, pin);
  else if (SELF_GRAVITY_ENABLED == 2)
    pmgrd = new MGGravityDriver(this, MGBoundaryFunction_, pin);

  if (turb_flag > 0)
    ptrbd = new TurbulenceDriver(this, pin);
}

//----------------------------------------------------------------------------------------
// Mesh constructor for restarts. Load the restart file

Mesh::Mesh(ParameterInput *pin, IOWrapper& resfile, int mesh_test) {
  std::stringstream msg;
  RegionSize block_size;
  BoundaryFlag block_bcs[6];
  MeshBlock *pfirst{};
  IOWrapperSizeT *offset{};
  IOWrapperSizeT datasize, listsize, headeroffset;

  // mesh test
  if (mesh_test>0) Globals::nranks=mesh_test;

  // read time and cycle limits from input file
  start_time = pin->GetOrAddReal("time","start_time",0.0);
  tlim       = pin->GetReal("time","tlim");
  ncycle_out = pin->GetOrAddInteger("time","ncycle_out",1);
  nlim = pin->GetOrAddInteger("time","nlim",-1);
  nint_user_mesh_data_=0;
  nreal_user_mesh_data_=0;
  nuser_history_output_=0;

  four_pi_G_=0.0, grav_eps_=-1.0, grav_mean_rho_=-1.0;

  turb_flag = 0;

  nbnew=0; nbdel=0;

  next_phys_id_  = 0;
#ifdef MPI_PARALLEL
  // reserve phys=0 for former TAG_AMR=8; now hard-coded in Mesh::CreateAMRMPITag()
  next_phys_id_  = 1;
  ReserveMeshBlockPhysIDs();
#endif

  // read number of OpenMP threads for mesh
  num_mesh_threads_ = pin->GetOrAddInteger("mesh","num_threads",1);
  if (num_mesh_threads_ < 1) {
    msg << "### FATAL ERROR in Mesh constructor" << std::endl
        << "Number of OpenMP threads must be >= 1, but num_threads="
        << num_mesh_threads_ << std::endl;
    ATHENA_ERROR(msg);
  }

  // read BC flags for each of the 6 boundaries
  mesh_bcs[BoundaryFace::inner_x1] =
      GetBoundaryFlag(pin->GetOrAddString("mesh", "ix1_bc", "none"));
  mesh_bcs[BoundaryFace::outer_x1] =
      GetBoundaryFlag(pin->GetOrAddString("mesh", "ox1_bc", "none"));
  mesh_bcs[BoundaryFace::inner_x2] =
      GetBoundaryFlag(pin->GetOrAddString("mesh", "ix2_bc", "none"));
  mesh_bcs[BoundaryFace::outer_x2] =
      GetBoundaryFlag(pin->GetOrAddString("mesh", "ox2_bc", "none"));
  mesh_bcs[BoundaryFace::inner_x3] =
      GetBoundaryFlag(pin->GetOrAddString("mesh", "ix3_bc", "none"));
  mesh_bcs[BoundaryFace::outer_x3] =
      GetBoundaryFlag(pin->GetOrAddString("mesh", "ox3_bc", "none"));

  // get the end of the header
  headeroffset=resfile.GetPosition();
  // read the restart file
  // the file is already open and the pointer is set to after <par_end>
  IOWrapperSizeT headersize = sizeof(int)*3+sizeof(Real)*2
                              + sizeof(RegionSize)+sizeof(IOWrapperSizeT);
  char *headerdata = new char[headersize];
  if (Globals::my_rank == 0) { // the master process reads the header data
    if (resfile.Read(headerdata, 1, headersize) != headersize) {
      msg << "### FATAL ERROR in Mesh constructor" << std::endl
          << "The restart file is broken." << std::endl;
      ATHENA_ERROR(msg);
    }
  }
#ifdef MPI_PARALLEL
  // then broadcast the header data
  MPI_Bcast(headerdata, headersize, MPI_BYTE, 0, MPI_COMM_WORLD);
#endif
  IOWrapperSizeT hdos = 0;
  std::memcpy(&nbtotal, &(headerdata[hdos]), sizeof(int));
  hdos += sizeof(int);
  std::memcpy(&root_level, &(headerdata[hdos]), sizeof(int));
  hdos += sizeof(int);
  current_level=root_level;
  std::memcpy(&mesh_size, &(headerdata[hdos]), sizeof(RegionSize));
  hdos += sizeof(RegionSize);
  std::memcpy(&time, &(headerdata[hdos]), sizeof(Real));
  hdos += sizeof(Real);
  std::memcpy(&dt, &(headerdata[hdos]), sizeof(Real));
  hdos += sizeof(Real);
  std::memcpy(&ncycle, &(headerdata[hdos]), sizeof(int));
  hdos += sizeof(int);
  std::memcpy(&datasize, &(headerdata[hdos]), sizeof(IOWrapperSizeT));
  hdos += sizeof(IOWrapperSizeT);   // (this updated value is never used)

  delete [] headerdata;

  int dim = 1;
  if (mesh_size.nx2 > 1) dim = 2;
  if (mesh_size.nx3 > 1) dim = 3;

  // initialize
  loclist = new LogicalLocation[nbtotal];
  offset = new IOWrapperSizeT[nbtotal];
  costlist = new Real[nbtotal];
  ranklist = new int[nbtotal];
  nslist = new int[Globals::nranks];
  nblist = new int[Globals::nranks];

  block_size.nx1 = pin->GetOrAddInteger("meshblock","nx1",mesh_size.nx1);
  block_size.nx2 = pin->GetOrAddInteger("meshblock","nx2",mesh_size.nx2);
  block_size.nx3 = pin->GetOrAddInteger("meshblock","nx3",mesh_size.nx3);

  // calculate the number of the blocks
  nrbx1 = mesh_size.nx1/block_size.nx1;
  nrbx2 = mesh_size.nx2/block_size.nx2;
  nrbx3 = mesh_size.nx3/block_size.nx3;

  // initialize user-enrollable functions
  if (mesh_size.x1rat != 1.0) {
    use_uniform_meshgen_fn_[X1DIR] = false;
    MeshGenerator_[X1DIR] = DefaultMeshGeneratorX1;
  } else {
    use_uniform_meshgen_fn_[X1DIR] = true;
    MeshGenerator_[X1DIR] = UniformMeshGeneratorX1;
  }
  if (mesh_size.x2rat != 1.0) {
    use_uniform_meshgen_fn_[X2DIR] = false;
    MeshGenerator_[X2DIR] = DefaultMeshGeneratorX2;
  } else {
    use_uniform_meshgen_fn_[X2DIR] = true;
    MeshGenerator_[X2DIR] = UniformMeshGeneratorX2;
  }
  if (mesh_size.x3rat != 1.0) {
    use_uniform_meshgen_fn_[X3DIR] = false;
    MeshGenerator_[X3DIR] = DefaultMeshGeneratorX3;
  } else {
    use_uniform_meshgen_fn_[X3DIR] = true;
    MeshGenerator_[X3DIR] = UniformMeshGeneratorX3;
  }

  for (int dir=0; dir<6; dir++)
    BoundaryFunction_[dir] = nullptr;
  AMRFlag_ = nullptr;
  UserSourceTerm_ = nullptr;
  UserTimeStep_ = nullptr;
  ViscosityCoeff_ = nullptr;
  ConductionCoeff_ = nullptr;
  FieldDiffusivity_ = nullptr;
  MGBoundaryFunction_[BoundaryFace::inner_x1] = MGPeriodicInnerX1;
  MGBoundaryFunction_[BoundaryFace::outer_x1] = MGPeriodicOuterX1;
  MGBoundaryFunction_[BoundaryFace::inner_x2] = MGPeriodicInnerX2;
  MGBoundaryFunction_[BoundaryFace::outer_x2] = MGPeriodicOuterX2;
  MGBoundaryFunction_[BoundaryFace::inner_x3] = MGPeriodicInnerX3;
  MGBoundaryFunction_[BoundaryFace::outer_x3] = MGPeriodicOuterX3;

  multilevel = false;
  adaptive = false;
  if (pin->GetOrAddString("mesh","refinement","none") == "adaptive")
    adaptive = true, multilevel = true;
  else if (pin->GetOrAddString("mesh","refinement","none") == "static")
    multilevel = true;
  if (adaptive == true) {
    max_level = pin->GetOrAddInteger("mesh","numlevel",1)+root_level-1;
    if (max_level > 63) {
      msg << "### FATAL ERROR in Mesh constructor" << std::endl
          << "The number of the refinement level must be smaller than "
          << 63-root_level+1 << "." << std::endl;
      ATHENA_ERROR(msg);
    }
  } else {
    max_level = 63;
  }

  if (EOS_TABLE_ENABLED) peos_table = new EosTable(pin);
  InitUserMeshData(pin);

  // read user Mesh data
  IOWrapperSizeT udsize = 0;
  for (int n=0; n<nint_user_mesh_data_; n++)
    udsize += iuser_mesh_data[n].GetSizeInBytes();
  for (int n=0; n<nreal_user_mesh_data_; n++)
    udsize += ruser_mesh_data[n].GetSizeInBytes();
  if (udsize != 0) {
    char *userdata = new char[udsize];
    if (Globals::my_rank == 0) { // only the master process reads the ID list
      if (resfile.Read(userdata,1,udsize) != udsize) {
        msg << "### FATAL ERROR in Mesh constructor" << std::endl
            << "The restart file is broken." << std::endl;
        ATHENA_ERROR(msg);
      }
    }
#ifdef MPI_PARALLEL
    // then broadcast the ID list
    MPI_Bcast(userdata, udsize, MPI_BYTE, 0, MPI_COMM_WORLD);
#endif

    IOWrapperSizeT udoffset=0;
    for (int n=0; n<nint_user_mesh_data_; n++) {
      std::memcpy(iuser_mesh_data[n].data(), &(userdata[udoffset]),
                  iuser_mesh_data[n].GetSizeInBytes());
      udoffset += iuser_mesh_data[n].GetSizeInBytes();
    }
    for (int n=0; n<nreal_user_mesh_data_; n++) {
      std::memcpy(ruser_mesh_data[n].data(), &(userdata[udoffset]),
                  ruser_mesh_data[n].GetSizeInBytes());
      udoffset += ruser_mesh_data[n].GetSizeInBytes();
    }
    delete [] userdata;
  }

  // read the ID list
  listsize = sizeof(LogicalLocation)+sizeof(Real);
  //allocate the idlist buffer
  char *idlist = new char[listsize*nbtotal];
  if (Globals::my_rank == 0) { // only the master process reads the ID list
    if (resfile.Read(idlist,listsize,nbtotal) != static_cast<unsigned int>(nbtotal)) {
      msg << "### FATAL ERROR in Mesh constructor" << std::endl
          << "The restart file is broken." << std::endl;
      ATHENA_ERROR(msg);
    }
  }
#ifdef MPI_PARALLEL
  // then broadcast the ID list
  MPI_Bcast(idlist, listsize*nbtotal, MPI_BYTE, 0, MPI_COMM_WORLD);
#endif

  int os = 0;
  for (int i=0; i<nbtotal; i++) {
    std::memcpy(&(loclist[i]), &(idlist[os]), sizeof(LogicalLocation));
    os += sizeof(LogicalLocation);
    std::memcpy(&(costlist[i]), &(idlist[os]), sizeof(Real));
    os += sizeof(Real);
    if (loclist[i].level > current_level) current_level = loclist[i].level;
  }
  delete [] idlist;

  // calculate the header offset and seek
  headeroffset += headersize+udsize+listsize*nbtotal;
  if (Globals::my_rank != 0)
    resfile.Seek(headeroffset);

  // rebuild the Block Tree
  for (int i=0; i<nbtotal; i++)
    tree.AddMeshBlockWithoutRefine(loclist[i],nrbx1,nrbx2,nrbx3,root_level);
  int nnb;
  // check the tree structure, and assign GID
  tree.GetMeshBlockList(loclist, nullptr, nnb);
  if (nnb != nbtotal) {
    msg << "### FATAL ERROR in Mesh constructor" << std::endl
        << "Tree reconstruction failed. The total numbers of the blocks do not match. ("
        << nbtotal << " != " << nnb << ")" << std::endl;
    ATHENA_ERROR(msg);
  }

#ifdef MPI_PARALLEL
  if (nbtotal < Globals::nranks) {
    if (mesh_test == 0) {
      msg << "### FATAL ERROR in Mesh constructor" << std::endl
          << "Too few mesh blocks: nbtotal ("<< nbtotal <<") < nranks ("
          << Globals::nranks << ")" << std::endl;
      ATHENA_ERROR(msg);
    } else { // test
      std::cout << "### Warning in Mesh constructor" << std::endl
                << "Too few mesh blocks: nbtotal ("<< nbtotal <<") < nranks ("
                << Globals::nranks << ")" << std::endl;
      delete [] offset;
      return;
    }
  }
#endif

  if (adaptive == true) { // allocate arrays for AMR
    nref = new int[Globals::nranks];
    nderef = new int[Globals::nranks];
    rdisp = new int[Globals::nranks];
    ddisp = new int[Globals::nranks];
    bnref = new int[Globals::nranks];
    bnderef = new int[Globals::nranks];
    brdisp = new int[Globals::nranks];
    bddisp = new int[Globals::nranks];
  }

  LoadBalance(costlist, ranklist, nslist, nblist, nbtotal);

  // Output MeshBlock list and quit (mesh test only); do not create meshes
  if (mesh_test > 0) {
    if (Globals::my_rank == 0) OutputMeshStructure(dim);
    delete [] offset;
    return;
  }

  // set gravity flag
  gflag = 0;
  if (SELF_GRAVITY_ENABLED) gflag = 1;
  //  if (SELF_GRAVITY_ENABLED == 2 && ...) // independent allocation
  //    gflag=2;

  // allocate data buffer
  int nb = nblist[Globals::my_rank];
  int nbs = nslist[Globals::my_rank];
  int nbe = nbs+nb-1;
  char *mbdata = new char[datasize*nb];
  // load MeshBlocks (parallel)
  if (resfile.Read_at_all(mbdata, datasize, nb, headeroffset+nbs*datasize) !=
      static_cast<unsigned int>(nb)) {
    msg << "### FATAL ERROR in Mesh constructor" << std::endl
        << "The restart file is broken or input parameters are inconsistent."
        << std::endl;
    ATHENA_ERROR(msg);
  }
  for (int i=nbs; i<=nbe; i++) {
    // Match fixed-width integer precision of IOWrapperSizeT datasize
    std::uint64_t buff_os = datasize * (i-nbs);
    SetBlockSizeAndBoundaries(loclist[i], block_size, block_bcs);
    // create a block and add into the link list
    if (i == nbs) {
      pblock = new MeshBlock(i, i-nbs, this, pin, loclist[i], block_size,
                             block_bcs, costlist[i], mbdata+buff_os, gflag);
      pfirst = pblock;
    } else {
      pblock->next = new MeshBlock(i, i-nbs, this, pin, loclist[i], block_size,
                                   block_bcs, costlist[i], mbdata+buff_os, gflag);
      pblock->next->prev = pblock;
      pblock = pblock->next;
    }
    pblock->pbval->SearchAndSetNeighbors(tree, ranklist, nslist);
  }
  pblock = pfirst;
  delete [] mbdata;
  // check consistency
  if (datasize != pblock->GetBlockSizeInBytes()) {
    msg << "### FATAL ERROR in Mesh constructor" << std::endl
        << "The restart file is broken or input parameters are inconsistent."
        << std::endl;
    ATHENA_ERROR(msg);
  }

  // clean up
  delete [] offset;

  if (SELF_GRAVITY_ENABLED == 1)
    pfgrd = new FFTGravityDriver(this, pin);
  else if (SELF_GRAVITY_ENABLED == 2)
    pmgrd = new MGGravityDriver(this, MGBoundaryFunction_, pin);

  if (turb_flag > 0)
    ptrbd = new TurbulenceDriver(this, pin);
}

//----------------------------------------------------------------------------------------
// destructor

Mesh::~Mesh() {
  while (pblock->prev != nullptr) // should not be true
    delete pblock->prev;
  while (pblock->next != nullptr)
    delete pblock->next;
  delete pblock;
  delete [] nslist;
  delete [] nblist;
  delete [] ranklist;
  delete [] costlist;
  delete [] loclist;
  if (SELF_GRAVITY_ENABLED == 1) delete pfgrd;
  else if (SELF_GRAVITY_ENABLED == 2) delete pmgrd;
  if (turb_flag > 0) delete ptrbd;
  if (adaptive == true) { // deallocate arrays for AMR
    delete [] nref;
    delete [] nderef;
    delete [] rdisp;
    delete [] ddisp;
    delete [] bnref;
    delete [] bnderef;
    delete [] brdisp;
    delete [] bddisp;
  }
  // delete user Mesh data
  if (nreal_user_mesh_data_>0) delete [] ruser_mesh_data;
  if (nuser_history_output_ > 0) {
    delete [] user_history_output_names_;
    delete [] user_history_func_;
  }
  if (nint_user_mesh_data_>0) delete [] iuser_mesh_data;
  if (EOS_TABLE_ENABLED) delete peos_table;
}

//----------------------------------------------------------------------------------------
//! \fn void Mesh::OutputMeshStructure(int dim)
//  \brief print the mesh structure information

void Mesh::OutputMeshStructure(int dim) {
  RegionSize block_size;
  BoundaryFlag block_bcs[6];
  FILE *fp = nullptr;

  // open 'mesh_structure.dat' file
  if (dim >= 2) {
    if ((fp = std::fopen("mesh_structure.dat","wb")) == nullptr) {
      std::cout << "### ERROR in function Mesh::OutputMeshStructure" << std::endl
                << "Cannot open mesh_structure.dat" << std::endl;
      return;
    }
  }

  // Write overall Mesh structure to stdout and file
  std::cout << std::endl;
  std::cout << "Root grid = " << nrbx1 << " x " << nrbx2 << " x " << nrbx3
            << " MeshBlocks" << std::endl;
  std::cout << "Total number of MeshBlocks = " << nbtotal << std::endl;
  std::cout << "Number of physical refinement levels = "
            << (current_level - root_level) << std::endl;
  std::cout << "Number of logical  refinement levels = " << current_level << std::endl;

  // compute/output number of blocks per level, and cost per level
  int *nb_per_plevel = new int[max_level];
  int *cost_per_plevel = new int[max_level];
  for (int i=0; i<=max_level; ++i) {
    nb_per_plevel[i]=0;
    cost_per_plevel[i]=0;
  }
  for (int i=0; i<nbtotal; i++) {
    nb_per_plevel[(loclist[i].level - root_level)]++;
    cost_per_plevel[(loclist[i].level - root_level)] += costlist[i];
  }
  for (int i=root_level; i<=max_level; i++) {
    if (nb_per_plevel[i-root_level] != 0) {
      std::cout << "  Physical level = " << i-root_level << " (logical level = " << i
                << "): " << nb_per_plevel[i-root_level] << " MeshBlocks, cost = "
                << cost_per_plevel[i-root_level] <<  std::endl;
    }
  }

  // compute/output number of blocks per rank, and cost per rank
  std::cout << "Number of parallel ranks = " << Globals::nranks << std::endl;
  int *nb_per_rank = new int[Globals::nranks];
  int *cost_per_rank = new int[Globals::nranks];
  for (int i=0; i<Globals::nranks; ++i) {
    nb_per_rank[i] = 0;
    cost_per_rank[i] = 0;
  }
  for (int i=0; i<nbtotal; i++) {
    nb_per_rank[ranklist[i]]++;
    cost_per_rank[ranklist[i]] += costlist[i];
  }
  for (int i=0; i<Globals::nranks; ++i) {
    std::cout << "  Rank = " << i << ": " << nb_per_rank[i] <<" MeshBlocks, cost = "
              << cost_per_rank[i] << std::endl;
  }

  // output relative size/locations of meshblock to file, for plotting
  Real real_max = std::numeric_limits<Real>::max();
  Real mincost = real_max, maxcost = 0.0, totalcost = 0.0;
  for (int i=root_level; i<=max_level; i++) {
    for (int j=0; j<nbtotal; j++) {
      if (loclist[j].level == i) {
        SetBlockSizeAndBoundaries(loclist[j], block_size, block_bcs);
        std::int64_t &lx1 = loclist[j].lx1;
        std::int64_t &lx2 = loclist[j].lx2;
        std::int64_t &lx3 = loclist[j].lx3;
        int &ll = loclist[j].level;
        mincost = std::min(mincost,costlist[i]);
        maxcost = std::max(maxcost,costlist[i]);
        totalcost += costlist[i];
        std::fprintf(fp,"#MeshBlock %d on rank=%d with cost=%g\n", j, ranklist[j],
                     costlist[j]);
        std::fprintf(
            fp, "#  Logical level %d, location = (%" PRId64 " %" PRId64 " %" PRId64")\n",
            ll, lx1, lx2, lx3);
        if (dim == 2) {
          std::fprintf(fp, "%g %g\n", block_size.x1min, block_size.x2min);
          std::fprintf(fp, "%g %g\n", block_size.x1max, block_size.x2min);
          std::fprintf(fp, "%g %g\n", block_size.x1max, block_size.x2max);
          std::fprintf(fp, "%g %g\n", block_size.x1min, block_size.x2max);
          std::fprintf(fp, "%g %g\n", block_size.x1min, block_size.x2min);
          std::fprintf(fp, "\n\n");
        }
        if (dim == 3) {
          std::fprintf(fp, "%g %g %g\n", block_size.x1min, block_size.x2min,
                       block_size.x3min);
          std::fprintf(fp, "%g %g %g\n", block_size.x1max, block_size.x2min,
                       block_size.x3min);
          std::fprintf(fp, "%g %g %g\n", block_size.x1max, block_size.x2max,
                       block_size.x3min);
          std::fprintf(fp, "%g %g %g\n", block_size.x1min, block_size.x2max,
                       block_size.x3min);
          std::fprintf(fp, "%g %g %g\n", block_size.x1min, block_size.x2min,
                       block_size.x3min);
          std::fprintf(fp, "%g %g %g\n", block_size.x1min, block_size.x2min,
                       block_size.x3max);
          std::fprintf(fp, "%g %g %g\n", block_size.x1max, block_size.x2min,
                       block_size.x3max);
          std::fprintf(fp, "%g %g %g\n", block_size.x1max, block_size.x2min,
                       block_size.x3min);
          std::fprintf(fp, "%g %g %g\n", block_size.x1max, block_size.x2min,
                       block_size.x3max);
          std::fprintf(fp, "%g %g %g\n", block_size.x1max, block_size.x2max,
                       block_size.x3max);
          std::fprintf(fp, "%g %g %g\n", block_size.x1max, block_size.x2max,
                       block_size.x3min);
          std::fprintf(fp, "%g %g %g\n", block_size.x1max, block_size.x2max,
                       block_size.x3max);
          std::fprintf(fp, "%g %g %g\n", block_size.x1min, block_size.x2max,
                       block_size.x3max);
          std::fprintf(fp, "%g %g %g\n", block_size.x1min, block_size.x2max,
                       block_size.x3min);
          std::fprintf(fp, "%g %g %g\n", block_size.x1min, block_size.x2max,
                       block_size.x3max);
          std::fprintf(fp, "%g %g %g\n", block_size.x1min, block_size.x2min,
                       block_size.x3max);
          std::fprintf(fp, "%g %g %g\n", block_size.x1min, block_size.x2min,
                       block_size.x3min);
          std::fprintf(fp, "\n\n");
        }
      }
    }
  }

  // close file, final outputs
  if (dim>=2) std::fclose(fp);
  std::cout << "Load Balancing:" << std::endl;
  std::cout << "  Minimum cost = " << mincost << ", Maximum cost = " << maxcost
            << ", Average cost = " << totalcost/nbtotal << std::endl << std::endl;
  std::cout << "See the 'mesh_structure.dat' file for a complete list"
            << " of MeshBlocks." << std::endl;
  std::cout << "Use 'python ../vis/python/plot_mesh.py' or gnuplot"
            << " to visualize mesh structure." << std::endl << std::endl;

  delete [] nb_per_plevel;
  delete [] cost_per_plevel;
  delete [] nb_per_rank;
  delete [] cost_per_rank;

  return;
}

//----------------------------------------------------------------------------------------
// \!fn void Mesh::NewTimeStep()
// \brief function that loops over all MeshBlocks and find new timestep
//        this assumes that phydro->NewBlockTimeStep is already called

void Mesh::NewTimeStep() {
  MeshBlock *pmb = pblock;

  dt_diff=dt=static_cast<Real>(2.0)*dt;

  while (pmb != nullptr)  {
    dt = std::min(dt,pmb->new_block_dt_);
    dt_diff  = std::min(dt_diff, pmb->new_block_dt_diff_);
    pmb = pmb->next;
  }

#ifdef MPI_PARALLEL
  MPI_Allreduce(MPI_IN_PLACE,&dt,1,MPI_ATHENA_REAL,MPI_MIN,MPI_COMM_WORLD);
  if (STS_ENABLED)
    MPI_Allreduce(MPI_IN_PLACE,&dt_diff,1,MPI_ATHENA_REAL,MPI_MIN,MPI_COMM_WORLD);
#endif

  if (time < tlim && tlim-time < dt) // timestep would take us past desired endpoint
    dt = tlim-time;

  return;
}

//----------------------------------------------------------------------------------------
//! \fn void Mesh::EnrollUserBoundaryFunction(BoundaryFace dir, BValHydro my_bc)
//  \brief Enroll a user-defined boundary function

void Mesh::EnrollUserBoundaryFunction(BoundaryFace dir, BValFunc my_bc) {
  std::stringstream msg;
  if (dir<0 || dir>5) {
    msg << "### FATAL ERROR in EnrollBoundaryCondition function" << std::endl
        << "dirName = " << dir << " not valid" << std::endl;
    ATHENA_ERROR(msg);
  }
  if (mesh_bcs[dir] != BoundaryFlag::user) {
    msg << "### FATAL ERROR in EnrollUserBoundaryFunction" << std::endl
        << "The boundary condition flag must be set to the string 'user' in the "
        << " <mesh> block in the input file to use user-enrolled BCs" << std::endl;
    ATHENA_ERROR(msg);
  }
  BoundaryFunction_[static_cast<int>(dir)]=my_bc;
  return;
}

//----------------------------------------------------------------------------------------
//! \fn void Mesh::EnrollUserMGBoundaryFunction(BoundaryFace dir
//                                              MGBoundaryFunc my_bc)
//  \brief Enroll a user-defined Multigrid boundary function

void Mesh::EnrollUserMGBoundaryFunction(BoundaryFace dir, MGBoundaryFunc my_bc) {
  std::stringstream msg;
  if (dir<0 || dir>5) {
    msg << "### FATAL ERROR in EnrollBoundaryCondition function" << std::endl
        << "dirName = " << dir << " not valid" << std::endl;
    ATHENA_ERROR(msg);
  }
  MGBoundaryFunction_[static_cast<int>(dir)]=my_bc;
  return;
}

// DEPRECATED(felker): provide trivial overloads for old-style BoundaryFace enum argument
void Mesh::EnrollUserBoundaryFunction(int dir, BValFunc my_bc) {
  EnrollUserBoundaryFunction(static_cast<BoundaryFace>(dir), my_bc);
  return;
}

void Mesh::EnrollUserMGBoundaryFunction(int dir, MGBoundaryFunc my_bc) {
  EnrollUserMGBoundaryFunction(static_cast<BoundaryFace>(dir), my_bc);
  return;
}

//----------------------------------------------------------------------------------------
//! \fn void Mesh::EnrollUserRefinementCondition(AMRFlagFunc amrflag)
//  \brief Enroll a user-defined function for checking refinement criteria

void Mesh::EnrollUserRefinementCondition(AMRFlagFunc amrflag) {
  if (adaptive == true)
    AMRFlag_=amrflag;
  return;
}

//----------------------------------------------------------------------------------------
//! \fn void Mesh::EnrollUserMeshGenerator(CoordinateDirection,MeshGenFunc my_mg)
//  \brief Enroll a user-defined function for Mesh generation

void Mesh::EnrollUserMeshGenerator(CoordinateDirection dir, MeshGenFunc my_mg) {
  std::stringstream msg;
  if (dir<0 || dir>=3) {
    msg << "### FATAL ERROR in EnrollUserMeshGenerator function" << std::endl
        << "dirName = " << dir << " not valid" << std::endl;
    ATHENA_ERROR(msg);
  }
  if (dir == X1DIR && mesh_size.x1rat > 0.0) {
    msg << "### FATAL ERROR in EnrollUserMeshGenerator function" << std::endl
        << "x1rat = " << mesh_size.x1rat <<
        " must be negative for user-defined mesh generator in X1DIR " << std::endl;
    ATHENA_ERROR(msg);
  }
  if (dir == X2DIR && mesh_size.x2rat > 0.0) {
    msg << "### FATAL ERROR in EnrollUserMeshGenerator function" << std::endl
        << "x2rat = " << mesh_size.x2rat <<
        " must be negative for user-defined mesh generator in X2DIR " << std::endl;
    ATHENA_ERROR(msg);
  }
  if (dir == X3DIR && mesh_size.x3rat > 0.0) {
    msg << "### FATAL ERROR in EnrollUserMeshGenerator function" << std::endl
        << "x3rat = " << mesh_size.x3rat <<
        " must be negative for user-defined mesh generator in X3DIR " << std::endl;
    ATHENA_ERROR(msg);
  }
  use_uniform_meshgen_fn_[dir]=false;
  MeshGenerator_[dir]=my_mg;
  return;
}

//----------------------------------------------------------------------------------------
//! \fn void Mesh::EnrollUserExplicitSourceFunction(SrcTermFunc my_func)
//  \brief Enroll a user-defined source function

void Mesh::EnrollUserExplicitSourceFunction(SrcTermFunc my_func) {
  UserSourceTerm_ = my_func;
  return;
}

//----------------------------------------------------------------------------------------
//! \fn void Mesh::EnrollUserTimeStepFunction(TimeStepFunc my_func)
//  \brief Enroll a user-defined time step function

void Mesh::EnrollUserTimeStepFunction(TimeStepFunc my_func) {
  UserTimeStep_ = my_func;
  return;
}

//----------------------------------------------------------------------------------------
//! \fn void Mesh::AllocateUserHistoryOutput(int n)
//  \brief set the number of user-defined history outputs

void Mesh::AllocateUserHistoryOutput(int n) {
  nuser_history_output_ = n;
  user_history_output_names_ = new std::string[n];
  user_history_func_ = new HistoryOutputFunc[n];
  for (int i=0; i<n; i++) user_history_func_[i] = nullptr;
}

//----------------------------------------------------------------------------------------
//! \fn void Mesh::EnrollUserHistoryOutput(int i, HistoryOutputFunc my_func,
//                                         const char *name)
//  \brief Enroll a user-defined history output function and set its name

void Mesh::EnrollUserHistoryOutput(int i, HistoryOutputFunc my_func, const char *name) {
  std::stringstream msg;
  if (i>=nuser_history_output_) {
    msg << "### FATAL ERROR in EnrollUserHistoryOutput function" << std::endl
        << "The number of the user-defined history output (" << i << ") "
        << "exceeds the declared number (" << nuser_history_output_ << ")." << std::endl;
    ATHENA_ERROR(msg);
  }
  user_history_output_names_[i] = name;
  user_history_func_[i] = my_func;
}

//----------------------------------------------------------------------------------------
//! \fn void Mesh::EnrollUserMetric(MetricFunc my_func)
//  \brief Enroll a user-defined metric for arbitrary GR coordinates

void Mesh::EnrollUserMetric(MetricFunc my_func) {
  UserMetric_ = my_func;
  return;
}

//----------------------------------------------------------------------------------------
//! \fn void Mesh::EnrollViscosityCoefficient(ViscosityCoeff my_func)
//  \brief Enroll a user-defined magnetic field diffusivity function

void Mesh::EnrollViscosityCoefficient(ViscosityCoeffFunc my_func) {
  ViscosityCoeff_ = my_func;
  return;
}

//----------------------------------------------------------------------------------------
//! \fn void Mesh::EnrollConductionCoefficient(ConductionCoeff my_func)
//  \brief Enroll a user-defined thermal conduction function

void Mesh::EnrollConductionCoefficient(ConductionCoeffFunc my_func) {
  ConductionCoeff_ = my_func;
  return;
}

//----------------------------------------------------------------------------------------
//! \fn void Mesh::EnrollFieldDiffusivity(FieldDiffusionCoeff my_func)
//  \brief Enroll a user-defined magnetic field diffusivity function

void Mesh::EnrollFieldDiffusivity(FieldDiffusionCoeffFunc my_func) {
  FieldDiffusivity_ = my_func;
  return;
}
//----------------------------------------------------------------------------------------
//! \fn void Mesh::AllocateRealUserMeshDataField(int n)
//  \brief Allocate Real AthenaArrays for user-defned data in Mesh

void Mesh::AllocateRealUserMeshDataField(int n) {
  if (nreal_user_mesh_data_ != 0) {
    std::stringstream msg;
    msg << "### FATAL ERROR in Mesh::AllocateRealUserMeshDataField"
        << std::endl << "User Mesh data arrays are already allocated" << std::endl;
    ATHENA_ERROR(msg);
  }
  nreal_user_mesh_data_=n;
  ruser_mesh_data = new AthenaArray<Real>[n];
  return;
}

//----------------------------------------------------------------------------------------
//! \fn void Mesh::AllocateIntUserMeshDataField(int n)
//  \brief Allocate integer AthenaArrays for user-defned data in Mesh

void Mesh::AllocateIntUserMeshDataField(int n) {
  if (nint_user_mesh_data_ != 0) {
    std::stringstream msg;
    msg << "### FATAL ERROR in Mesh::AllocateIntUserMeshDataField"
        << std::endl << "User Mesh data arrays are already allocated" << std::endl;
    ATHENA_ERROR(msg);
  }
  nint_user_mesh_data_=n;
  iuser_mesh_data = new AthenaArray<int>[n];
  return;
}


//----------------------------------------------------------------------------------------
// \!fn void Mesh::ApplyUserWorkBeforeOutput(ParameterInput *pin)
// \brief Apply MeshBlock::UserWorkBeforeOutput

void Mesh::ApplyUserWorkBeforeOutput(ParameterInput *pin) {
  MeshBlock *pmb = pblock;
  while (pmb != nullptr)  {
    pmb->UserWorkBeforeOutput(pin);
    pmb = pmb->next;
  }
}

//----------------------------------------------------------------------------------------
// \!fn void Mesh::Initialize(int res_flag, ParameterInput *pin)
// \brief  initialization before the main loop

void Mesh::Initialize(int res_flag, ParameterInput *pin) {
  bool iflag = true;
  int inb = nbtotal;
  int nthreads = GetNumMeshThreads();
  int nmb = GetNumMeshBlocksThisRank(Globals::my_rank);
  std::vector<MeshBlock*> pmb_array(nmb);

  do {
    // initialize a vector of MeshBlock pointers
    nmb = GetNumMeshBlocksThisRank(Globals::my_rank);
    if (static_cast<unsigned int>(nmb) != pmb_array.size()) pmb_array.resize(nmb);
    MeshBlock *pmbl = pblock;
    for (int i=0; i<nmb; ++i) {
      pmb_array[i] = pmbl;
      pmbl = pmbl->next;
    }

    if (res_flag == 0) {
#pragma omp parallel for num_threads(nthreads)
      for (int i=0; i<nmb; ++i) {
        MeshBlock *pmb = pmb_array[i];
        pmb->ProblemGenerator(pin);
        pmb->pbval->CheckUserBoundaries();
      }
    }

    // add initial perturbation for decaying or impulsive turbulence
    if (((turb_flag == 1) || (turb_flag == 2)) && (res_flag == 0))
      ptrbd->Driving();

    // Create send/recv MPI_Requests for all BoundaryData objects
#pragma omp parallel for num_threads(nthreads)
    for (int i=0; i<nmb; ++i) {
      MeshBlock *pmb = pmb_array[i];
      // BoundaryVariable objects evolved in main TimeIntegratorTaskList:
      pmb->pbval->SetupPersistentMPI();
      // other BoundaryVariable objects:
      if (SELF_GRAVITY_ENABLED == 1)
        pmb->pgrav->pgbval->SetupPersistentMPI();
    }

    // solve gravity for the first time
    if (SELF_GRAVITY_ENABLED == 1)
      pfgrd->Solve(1, 0);
    else if (SELF_GRAVITY_ENABLED == 2)
      pmgrd->Solve(1);

#pragma omp parallel num_threads(nthreads)
    {
      MeshBlock *pmb;
      Hydro *phydro;
      Field *pfield;
      BoundaryValues *pbval;

      // prepare to receive conserved variables
#pragma omp for private(pmb,pbval)
      for (int i=0; i<nmb; ++i) {
        pmb = pmb_array[i]; pbval = pmb->pbval;
        pbval->StartReceiving(BoundaryCommSubset::mesh_init);
      }

      // send conserved variables
#pragma omp for private(pmb,pbval)
      for (int i=0; i<nmb; ++i) {
        pmb = pmb_array[i]; pbval = pmb->pbval;
        pmb->phydro->phbval->SwapHydroQuantity(pmb->phydro->u,
                                               HydroBoundaryQuantity::cons);
        pmb->phydro->phbval->SendBoundaryBuffers();
        if (MAGNETIC_FIELDS_ENABLED)
          pmb->pfield->pfbval->SendBoundaryBuffers();
      }

      // wait to receive conserved variables
#pragma omp for private(pmb,pbval)
      for (int i=0; i<nmb; ++i) {
        pmb = pmb_array[i]; pbval = pmb->pbval;
        pmb->phydro->phbval->SwapHydroQuantity(pmb->phydro->u,
                                               HydroBoundaryQuantity::cons);
        pmb->phydro->phbval->ReceiveAndSetBoundariesWithWait();
        if (MAGNETIC_FIELDS_ENABLED)
          pmb->pfield->pfbval->ReceiveAndSetBoundariesWithWait();
        // KGF: disable shearing box bvals/ calls
        // send and receive shearingbox boundary conditions
        // if (SHEARING_BOX)
        //   pmb->phydro->phbval->
        //   SendHydroShearingboxBoundaryBuffersForInit(pmb->phydro->u, true);
        pbval->ClearBoundary(BoundaryCommSubset::mesh_init);
      }

      // With AMR/SMR GR send primitives to enable cons->prim before prolongation
      if (GENERAL_RELATIVITY && multilevel) {
        // prepare to receive primitives
#pragma omp for private(pmb,pbval)
        for (int i=0; i<nmb; ++i) {
          pmb = pmb_array[i]; pbval = pmb->pbval;
          pbval->StartReceiving(BoundaryCommSubset::gr_amr);
        }

        // send primitives
#pragma omp for private(pmb,pbval)
        for (int i=0; i<nmb; ++i) {
          pmb = pmb_array[i]; pbval = pmb->pbval;
          pmb->phydro->phbval->SwapHydroQuantity(pmb->phydro->w,
                                                 HydroBoundaryQuantity::prim);
          pmb->phydro->phbval->SendBoundaryBuffers();
        }

        // wait to receive AMR/SMR GR primitives
#pragma omp for private(pmb,pbval)
        for (int i=0; i<nmb; ++i) {
          pmb = pmb_array[i]; pbval = pmb->pbval;
          pmb->phydro->phbval->SwapHydroQuantity(pmb->phydro->w,
                                                 HydroBoundaryQuantity::prim);
          pmb->phydro->phbval->ReceiveAndSetBoundariesWithWait();
          pbval->ClearBoundary(BoundaryCommSubset::gr_amr);
          pmb->phydro->phbval->SwapHydroQuantity(pmb->phydro->u,
                                                 HydroBoundaryQuantity::cons);
        }
      } // multilevel

      // perform fourth-order correction of midpoint initial condition:
      // (correct IC on all MeshBlocks or none; switch cannot be toggled independently)
      bool correct_ic = pmb_array[0]->precon->correct_ic;
<<<<<<< HEAD
      if (correct_ic == true)
        CorrectMidpointInitialCondition(pmb_array, nmb);
=======
      if (correct_ic == true) {
#pragma omp for private(pmb, phydro, pfield, pbval)
        for (int nb=0; nb<nmb; ++nb) {
          pmb=pmb_array[nb];
          phydro=pmb->phydro;
          pfield=pmb->pfield;
          pbval=pmb->pbval;

          // Assume cell-centered analytic value is computed at all real cells, and ghost
          // cells with the cell-centered U have been exchanged
          int il=pmb->is, iu=pmb->ie, jl=pmb->js, ju=pmb->je, kl=pmb->ks, ku=pmb->ke;

          // Laplacian of cell-averaged conserved variables
          AthenaArray<Real> delta_cons_;

          // Allocate memory for 4D Laplacian
          int ncells1 = pmb->block_size.nx1 + 2*(NGHOST);
          int ncells2 = 1, ncells3 = 1;
          if (pmb->block_size.nx2 > 1) ncells2 = pmb->block_size.nx2 + 2*(NGHOST);
          if (pmb->block_size.nx3 > 1) ncells3 = pmb->block_size.nx3 + 2*(NGHOST);
          int ncells4 = NHYDRO;
          int nl = 0;
          int nu = ncells4-1;
          delta_cons_.NewAthenaArray(ncells4, ncells3, ncells2, ncells1);

          // Compute and store Laplacian of cell-averaged conserved variables
          pmb->pcoord->Laplacian(phydro->u, delta_cons_, il, iu, jl, ju, kl, ku, nl, nu);
          // TODO(felker): assuming uniform mesh with dx1f=dx2f=dx3f, so this factors out
          // TODO(felker): also, this may need to be dx1v, since Laplacian is cell-center
          Real h = pmb->pcoord->dx1f(il);  // pco->dx1f(i); inside loop
          Real C = (h*h)/24.0;

          // Compute fourth-order approximation to cell-centered conserved variables
          for (int n=nl; n<=nu; ++n) {
            for (int k=kl; k<=ku; ++k) {
              for (int j=jl; j<=ju; ++j) {
                for (int i=il; i<=iu; ++i) {
                  // We do not actually need to store all cell-centered cons. variables,
                  // but the ConservedToPrimitivePointwise() implementation operates on 4D
                  phydro->u(n,k,j,i) = phydro->u(n,k,j,i) + C*delta_cons_(n,k,j,i);
                }
              }
            }
          }
        }

        // begin second exchange of ghost cells with corrected cell-averaged <U>
        // -----------------  (mostly copied from above)
        // prepare to receive conserved variables
#pragma omp for private(pmb,pbval)
        for (int i=0; i<nmb; ++i) {
          pmb=pmb_array[i]; pbval=pmb->pbval;
          // no need to re-Initialize()
          pbval->StartReceivingForInit(true);
        }

#pragma omp for private(pmb,pbval)
        for (int i=0; i<nmb; ++i) {
          pmb=pmb_array[i]; pbval=pmb->pbval;
          pbval->SendCellCenteredBoundaryBuffers(pmb->phydro->u,
                                                 CCBoundaryQuantity::cons);
          if (MAGNETIC_FIELDS_ENABLED)
            pbval->SendFieldBoundaryBuffers(pmb->pfield->b);
        }

        // wait to receive conserved variables
#pragma omp for private(pmb,pbval)
        for (int i=0; i<nmb; ++i) {
          pmb=pmb_array[i]; pbval=pmb->pbval;
          pbval->ReceiveAndSetCellCenteredBoundariesWithWait(pmb->phydro->u,
                                                             CCBoundaryQuantity::cons);
          if (MAGNETIC_FIELDS_ENABLED)
            pbval->ReceiveAndSetFieldBoundariesWithWait(pmb->pfield->b);
          // send and receive shearingbox boundary conditions
          if (SHEARING_BOX)
            pbval->SendHydroShearingboxBoundaryBuffersForInit(pmb->phydro->u, true);
          pbval->ClearBoundaryForInit(true);
        }
        // -----------------  (verbatim copied from above)
        // end second exchange of ghost cells
      } // end if (correct_ic == true)
      // --------------------------
      // end fourth-order correction of midpoint initial condition
>>>>>>> e0a1d13e

      // Now do prolongation, compute primitives, apply BCs
#pragma omp for private(pmb,pbval,phydro,pfield)
      for (int i=0; i<nmb; ++i) {
        pmb = pmb_array[i];
        pbval = pmb->pbval, phydro = pmb->phydro, pfield = pmb->pfield;
        if (multilevel == true)
          pbval->ProlongateBoundaries(time, 0.0);

        int il = pmb->is, iu = pmb->ie,
            jl = pmb->js, ju = pmb->je,
            kl = pmb->ks, ku = pmb->ke;
        if (pbval->nblevel[1][1][0] != -1) il -= NGHOST;
        if (pbval->nblevel[1][1][2] != -1) iu += NGHOST;
        if (pmb->block_size.nx2 > 1) {
          if (pbval->nblevel[1][0][1] != -1) jl -= NGHOST;
          if (pbval->nblevel[1][2][1] != -1) ju += NGHOST;
        }
        if (pmb->block_size.nx3 > 1) {
          if (pbval->nblevel[0][1][1] != -1) kl -= NGHOST;
          if (pbval->nblevel[2][1][1] != -1) ku += NGHOST;
        }
        pmb->peos->ConservedToPrimitive(phydro->u, phydro->w1, pfield->b,
                                        phydro->w, pfield->bcc, pmb->pcoord,
                                        il, iu, jl, ju, kl, ku);
        // --------------------------
        int order = pmb->precon->xorder;
        if (order == 4) {
          // fourth-order EOS:
          // for hydro, shrink buffer by 1 on all sides
          if (pbval->nblevel[1][1][0] != -1) il += 1;
          if (pbval->nblevel[1][1][2] != -1) iu -= 1;
          if (pbval->nblevel[1][0][1] != -1) jl += 1;
          if (pbval->nblevel[1][2][1] != -1) ju -= 1;
          if (pbval->nblevel[0][1][1] != -1) kl += 1;
          if (pbval->nblevel[2][1][1] != -1) ku -= 1;
          // for MHD, shrink buffer by 3
          // TODO(felker): add MHD loop limit calculation for 4th order W(U)
          pmb->peos->ConservedToPrimitiveCellAverage(phydro->u, phydro->w1, pfield->b,
                                                     phydro->w, pfield->bcc, pmb->pcoord,
                                                     il, iu, jl, ju, kl, ku);
        }
        // --------------------------
        // end fourth-order EOS
        pmb->phydro->phbval->SwapHydroQuantity(pmb->phydro->w,
                                               HydroBoundaryQuantity::prim);
        pbval->ApplyPhysicalBoundaries(time, 0.0);
      }

      // Calc initial diffusion coefficients
#pragma omp for private(pmb,phydro,pfield)
      for (int i=0; i<nmb; ++i) {
        pmb = pmb_array[i]; phydro = pmb->phydro, pfield = pmb->pfield;
        if (phydro->phdif->hydro_diffusion_defined)
          phydro->phdif->SetHydroDiffusivity(phydro->w, pfield->bcc);
        if (MAGNETIC_FIELDS_ENABLED) {
          if (pfield->pfdif->field_diffusion_defined)
            pfield->pfdif->SetFieldDiffusivity(phydro->w, pfield->bcc);
        }
      }

      if ((res_flag == 0) && (adaptive == true)) {
#pragma omp for
        for (int i=0; i<nmb; ++i) {
          pmb_array[i]->pmr->CheckRefinementCondition();
        }
      }
    } // omp parallel

    if ((res_flag == 0) && (adaptive == true)) {
      iflag = false;
      int onb = nbtotal;
      AdaptiveMeshRefinement(pin);
      if (nbtotal == onb) {
        iflag = true;
      } else if (nbtotal < onb && Globals::my_rank == 0) {
        std::cout << "### Warning in Mesh::Initialize" << std::endl
                  << "The number of MeshBlocks decreased during AMR grid initialization."
                  << std::endl
                  << "Possibly the refinement criteria have a problem." << std::endl;
      }
      if (nbtotal > 2*inb && Globals::my_rank == 0) {
        std::cout
            << "### Warning in Mesh::Initialize" << std::endl
            << "The number of MeshBlocks increased more than twice during initialization."
            << std::endl
            << "More computing power than you expected may be required." << std::endl;
      }
    }
  } while (iflag == false);

  // calculate the first time step
#pragma omp parallel for num_threads(nthreads)
  for (int i=0; i<nmb; ++i) {
    pmb_array[i]->phydro->NewBlockTimeStep();
  }

  NewTimeStep();
  return;
}

//----------------------------------------------------------------------------------------
//! \fn MeshBlock* Mesh::FindMeshBlock(int tgid)
//  \brief return the MeshBlock whose gid is tgid

MeshBlock* Mesh::FindMeshBlock(int tgid) {
  MeshBlock *pbl = pblock;
  while (pbl != nullptr) {
    if (pbl->gid == tgid)
      break;
    pbl = pbl->next;
  }
  return pbl;
}

//----------------------------------------------------------------------------------------
// \!fn void Mesh::LoadBalance(Real *clist, int *rlist, int *slist, int *nlist, int nb)
// \brief Calculate distribution of MeshBlocks based on the cost list

void Mesh::LoadBalance(Real *clist, int *rlist, int *slist, int *nlist, int nb) {
  std::stringstream msg;
  Real real_max  =  std::numeric_limits<Real>::max();
  Real totalcost = 0, maxcost = 0.0, mincost = (real_max);

  for (int i=0; i<nb; i++) {
    totalcost += clist[i];
    mincost = std::min(mincost,clist[i]);
    maxcost = std::max(maxcost,clist[i]);
  }
  int j = (Globals::nranks) - 1;
  Real targetcost = totalcost/Globals::nranks;
  Real mycost = 0.0;
  // create rank list from the end: the master MPI rank should have less load
  for (int i=nb-1; i>=0; i--) {
    if (targetcost == 0.0) {
      msg << "### FATAL ERROR in LoadBalance" << std::endl
          << "There is at least one process which has no MeshBlock" << std::endl
          << "Decrease the number of processes or use smaller MeshBlocks." << std::endl;
      ATHENA_ERROR(msg);
    }
    mycost += clist[i];
    rlist[i] = j;
    if (mycost >= targetcost && j>0) {
      j--;
      totalcost -= mycost;
      mycost = 0.0;
      targetcost = totalcost/(j + 1);
    }
  }
  slist[0] = 0;
  j = 0;
  for (int i=1; i<nb; i++) { // make the list of nbstart and nblocks
    if (rlist[i] != rlist[i-1]) {
      nlist[j] = i-nslist[j];
      slist[++j] = i;
    }
  }
  nlist[j] = nb - slist[j];

#ifdef MPI_PARALLEL
  if (nb % (Globals::nranks * num_mesh_threads_) != 0 && adaptive == false
      && maxcost == mincost && Globals::my_rank == 0) {
    std::cout << "### Warning in LoadBalance" << std::endl
              << "The number of MeshBlocks cannot be divided evenly. "
              << "This will result in poor load balancing." << std::endl;
  }
#endif
  if ((Globals::nranks)*(num_mesh_threads_) > nb) {
    msg << "### FATAL ERROR in LoadBalance" << std::endl
        << "There are fewer MeshBlocks than OpenMP threads on each MPI rank" << std::endl
        << "Decrease the number of threads or use more MeshBlocks." << std::endl;
    ATHENA_ERROR(msg);
  }

  return;
}

//----------------------------------------------------------------------------------------
// \!fn void Mesh::SetBlockSizeAndBoundaries(LogicalLocation loc,
//                 RegionSize &block_size, BundaryFlag *block_bcs)
// \brief Set the physical part of a block_size structure and block boundary conditions

void Mesh::SetBlockSizeAndBoundaries(LogicalLocation loc, RegionSize &block_size,
                                     BoundaryFlag *block_bcs) {
  std::int64_t &lx1 = loc.lx1;
  int &ll = loc.level;
  std::int64_t nrbx_ll = nrbx1 << (ll - root_level);

  // calculate physical block size, x1
  if (lx1 == 0) {
    block_size.x1min = mesh_size.x1min;
    block_bcs[BoundaryFace::inner_x1] = mesh_bcs[BoundaryFace::inner_x1];
  } else {
    Real rx = ComputeMeshGeneratorX(lx1, nrbx_ll, use_uniform_meshgen_fn_[X1DIR]);
    block_size.x1min = MeshGenerator_[X1DIR](rx, mesh_size);
    block_bcs[BoundaryFace::inner_x1] = BoundaryFlag::block;
  }
  if (lx1 == nrbx_ll - 1) {
    block_size.x1max = mesh_size.x1max;
    block_bcs[BoundaryFace::outer_x1] = mesh_bcs[BoundaryFace::outer_x1];
  } else {
    Real rx = ComputeMeshGeneratorX(lx1+1, nrbx_ll, use_uniform_meshgen_fn_[X1DIR]);
    block_size.x1max = MeshGenerator_[X1DIR](rx, mesh_size);
    block_bcs[BoundaryFace::outer_x1] = BoundaryFlag::block;
  }

  // calculate physical block size, x2
  if (mesh_size.nx2 == 1) {
    block_size.x2min = mesh_size.x2min;
    block_size.x2max = mesh_size.x2max;
    block_bcs[BoundaryFace::inner_x2] = mesh_bcs[BoundaryFace::inner_x2];
    block_bcs[BoundaryFace::outer_x2] = mesh_bcs[BoundaryFace::outer_x2];
  } else {
    std::int64_t &lx2 = loc.lx2;
    nrbx_ll = nrbx2 << (ll - root_level);
    if (lx2 == 0) {
      block_size.x2min = mesh_size.x2min;
      block_bcs[BoundaryFace::inner_x2] = mesh_bcs[BoundaryFace::inner_x2];
    } else {
      Real rx = ComputeMeshGeneratorX(lx2, nrbx_ll, use_uniform_meshgen_fn_[X2DIR]);
      block_size.x2min = MeshGenerator_[X2DIR](rx, mesh_size);
      block_bcs[BoundaryFace::inner_x2] = BoundaryFlag::block;
    }
    if (lx2 == (nrbx_ll) - 1) {
      block_size.x2max = mesh_size.x2max;
      block_bcs[BoundaryFace::outer_x2] = mesh_bcs[BoundaryFace::outer_x2];
    } else {
      Real rx = ComputeMeshGeneratorX(lx2+1, nrbx_ll, use_uniform_meshgen_fn_[X2DIR]);
      block_size.x2max = MeshGenerator_[X2DIR](rx, mesh_size);
      block_bcs[BoundaryFace::outer_x2] = BoundaryFlag::block;
    }
  }

  // calculate physical block size, x3
  if (mesh_size.nx3 == 1) {
    block_size.x3min = mesh_size.x3min;
    block_size.x3max = mesh_size.x3max;
    block_bcs[BoundaryFace::inner_x3] = mesh_bcs[BoundaryFace::inner_x3];
    block_bcs[BoundaryFace::outer_x3] = mesh_bcs[BoundaryFace::outer_x3];
  } else {
    std::int64_t &lx3 = loc.lx3;
    nrbx_ll = nrbx3 << (ll - root_level);
    if (lx3 == 0) {
      block_size.x3min = mesh_size.x3min;
      block_bcs[BoundaryFace::inner_x3] = mesh_bcs[BoundaryFace::inner_x3];
    } else {
      Real rx = ComputeMeshGeneratorX(lx3, nrbx_ll, use_uniform_meshgen_fn_[X3DIR]);
      block_size.x3min = MeshGenerator_[X3DIR](rx, mesh_size);
      block_bcs[BoundaryFace::inner_x3] = BoundaryFlag::block;
    }
    if (lx3 == (nrbx_ll) - 1) {
      block_size.x3max = mesh_size.x3max;
      block_bcs[BoundaryFace::outer_x3] = mesh_bcs[BoundaryFace::outer_x3];
    } else {
      Real rx = ComputeMeshGeneratorX(lx3+1, nrbx_ll, use_uniform_meshgen_fn_[X3DIR]);
      block_size.x3max = MeshGenerator_[X3DIR](rx, mesh_size);
      block_bcs[BoundaryFace::outer_x3] = BoundaryFlag::block;
    }
  }

  block_size.x1rat = mesh_size.x1rat;
  block_size.x2rat = mesh_size.x2rat;
  block_size.x3rat = mesh_size.x3rat;

  return;
}


void Mesh::CorrectMidpointInitialCondition(std::vector<MeshBlock*> &pmb_array, int nmb) {
  MeshBlock *pmb;
  Hydro *phydro;
#pragma omp for private(pmb, phydro)
  for (int nb=0; nb<nmb; ++nb) {
    pmb = pmb_array[nb];
    phydro = pmb->phydro;

    // Assume cell-centered analytic value is computed at all real cells, and ghost
    // cells with the cell-centered U have been exchanged
    int il = pmb->is, iu = pmb->ie, jl = pmb->js, ju = pmb->je,
        kl = pmb->ks, ku = pmb->ke;

    // Laplacian of cell-averaged conserved variables
    AthenaArray<Real> delta_cons_;

    // Allocate memory for 4D Laplacian
    int ncells1 = pmb->block_size.nx1 + 2*(NGHOST);
    int ncells2 = 1, ncells3 = 1;
    if (pmb->block_size.nx2 > 1) ncells2 = pmb->block_size.nx2 + 2*(NGHOST);
    if (pmb->block_size.nx3 > 1) ncells3 = pmb->block_size.nx3 + 2*(NGHOST);
    int ncells4 = NHYDRO;
    int nl = 0;
    int nu = ncells4-1;
    delta_cons_.NewAthenaArray(ncells4, ncells3, ncells2, ncells1);

    // Compute and store Laplacian of cell-averaged conserved variables
    pmb->pcoord->Laplacian(phydro->u, delta_cons_, il, iu, jl, ju, kl, ku, nl, nu);
    // TODO(felker): assuming uniform mesh with dx1f=dx2f=dx3f, so this factors out
    // TODO(felker): also, this may need to be dx1v, since Laplacian is cell-center
    Real h = pmb->pcoord->dx1f(il);  // pco->dx1f(i); inside loop
    Real C = (h*h)/24.0;

    // Compute fourth-order approximation to cell-centered conserved variables
    for (int n=nl; n<=nu; ++n) {
      for (int k=kl; k<=ku; ++k) {
        for (int j=jl; j<=ju; ++j) {
          for (int i=il; i<=iu; ++i) {
            // We do not actually need to store all cell-centered cons. variables,
            // but the ConservedToPrimitivePointwise() implementation operates on 4D
            phydro->u(n,k,j,i) = phydro->u(n,k,j,i) + C*delta_cons_(n,k,j,i);
          }
        }
      }
    }
    delta_cons_.DeleteAthenaArray();
  }

  // begin second exchange of ghost cells with corrected cell-averaged <U>
  // -----------------  (mostly copied from above section in Mesh::Initialize())
  BoundaryValues *pbval;
  // prepare to receive conserved variables
#pragma omp for private(pmb,pbval)
  for (int i=0; i<nmb; ++i) {
    pmb = pmb_array[i]; pbval = pmb->pbval;
    // no need to re-SetupPersistentMPI() the MPI requests for boundary values
    pbval->StartReceiving(BoundaryCommSubset::mesh_init);
  }

#pragma omp for private(pmb,pbval)
  for (int i=0; i<nmb; ++i) {
    pmb = pmb_array[i];
    pmb->phydro->phbval->SwapHydroQuantity(pmb->phydro->u,
                                           HydroBoundaryQuantity::cons);
    pmb->phydro->phbval->SendBoundaryBuffers();
    if (MAGNETIC_FIELDS_ENABLED)
      pmb->pfield->pfbval->SendBoundaryBuffers();
  }

  // wait to receive conserved variables
#pragma omp for private(pmb,pbval)
  for (int i=0; i<nmb; ++i) {
    pmb = pmb_array[i]; pbval = pmb->pbval;
    pmb->phydro->phbval->SwapHydroQuantity(pmb->phydro->u,
                                           HydroBoundaryQuantity::cons);
    pmb->phydro->phbval->ReceiveAndSetBoundariesWithWait();
    if (MAGNETIC_FIELDS_ENABLED)
      pmb->pfield->pfbval->ReceiveAndSetBoundariesWithWait();
    // KGF: disable shearing box bvals/ calls
    // send and receive shearingbox boundary conditions
    // if (SHEARING_BOX)
    //   pmb->phydro->phbval->
    //   SendHydroShearingboxBoundaryBuffersForInit(pmb->phydro->u, true);
    pbval->ClearBoundary(BoundaryCommSubset::mesh_init);
  } // end second exchange of ghost cells
  return;
}

// Public function for advancing next_phys_id_ counter
// E.g. if chemistry or radiation elects to communicate additional information with MPI
// outside the framework of the BoundaryVariable classes

// Store signed, but positive, integer corresponding to the next unused value to be used
// as unique ID for a BoundaryVariable object's single set of MPI calls (formerly "enum
// AthenaTagMPI"). 5 bits of unsigned integer representation are currently reserved
// for this "phys" part of the bitfield tag, making 0, ..., 31 legal values

int Mesh::ReserveTagPhysIDs(int num_phys) {
  // TODO(felker): add safety checks? input, output are positive, obey <= 31= MAX_NUM_PHYS
  int start_id = next_phys_id_;
  next_phys_id_ += num_phys;
  return start_id;
}

// private member fn, called in Mesh() ctor

// depending on compile- and runtime options, reserve the maximum number of "int physid"
// that might be necessary for each MeshBlock's BoundaryValues object to perform MPI
// communication for all BoundaryVariable objects

// TODO(felker): deduplicate this logic, which combines conditionals in MeshBlock ctor

void Mesh::ReserveMeshBlockPhysIDs() {
#ifdef MPI_PARALLEL
  // if (FLUID_ENABLED) {
  // Advance Mesh's shared counter (initialized to next_phys_id=1 if MPI)
  // Greedy reservation of phys IDs (only 1 of 2 needed for Hydro if multilevel==false)
  ReserveTagPhysIDs(HydroBoundaryVariable::max_phys_id);
  //  }
  if (MAGNETIC_FIELDS_ENABLED) {
    ReserveTagPhysIDs(FaceCenteredBoundaryVariable::max_phys_id);
  }
  if (SELF_GRAVITY_ENABLED) {
    ReserveTagPhysIDs(CellCenteredBoundaryVariable::max_phys_id);
  }
  if (NSCALARS > 0) {
    ReserveTagPhysIDs(CellCenteredBoundaryVariable::max_phys_id);
  }
#endif
  return;
}<|MERGE_RESOLUTION|>--- conflicted
+++ resolved
@@ -1435,94 +1435,8 @@
       // perform fourth-order correction of midpoint initial condition:
       // (correct IC on all MeshBlocks or none; switch cannot be toggled independently)
       bool correct_ic = pmb_array[0]->precon->correct_ic;
-<<<<<<< HEAD
       if (correct_ic == true)
         CorrectMidpointInitialCondition(pmb_array, nmb);
-=======
-      if (correct_ic == true) {
-#pragma omp for private(pmb, phydro, pfield, pbval)
-        for (int nb=0; nb<nmb; ++nb) {
-          pmb=pmb_array[nb];
-          phydro=pmb->phydro;
-          pfield=pmb->pfield;
-          pbval=pmb->pbval;
-
-          // Assume cell-centered analytic value is computed at all real cells, and ghost
-          // cells with the cell-centered U have been exchanged
-          int il=pmb->is, iu=pmb->ie, jl=pmb->js, ju=pmb->je, kl=pmb->ks, ku=pmb->ke;
-
-          // Laplacian of cell-averaged conserved variables
-          AthenaArray<Real> delta_cons_;
-
-          // Allocate memory for 4D Laplacian
-          int ncells1 = pmb->block_size.nx1 + 2*(NGHOST);
-          int ncells2 = 1, ncells3 = 1;
-          if (pmb->block_size.nx2 > 1) ncells2 = pmb->block_size.nx2 + 2*(NGHOST);
-          if (pmb->block_size.nx3 > 1) ncells3 = pmb->block_size.nx3 + 2*(NGHOST);
-          int ncells4 = NHYDRO;
-          int nl = 0;
-          int nu = ncells4-1;
-          delta_cons_.NewAthenaArray(ncells4, ncells3, ncells2, ncells1);
-
-          // Compute and store Laplacian of cell-averaged conserved variables
-          pmb->pcoord->Laplacian(phydro->u, delta_cons_, il, iu, jl, ju, kl, ku, nl, nu);
-          // TODO(felker): assuming uniform mesh with dx1f=dx2f=dx3f, so this factors out
-          // TODO(felker): also, this may need to be dx1v, since Laplacian is cell-center
-          Real h = pmb->pcoord->dx1f(il);  // pco->dx1f(i); inside loop
-          Real C = (h*h)/24.0;
-
-          // Compute fourth-order approximation to cell-centered conserved variables
-          for (int n=nl; n<=nu; ++n) {
-            for (int k=kl; k<=ku; ++k) {
-              for (int j=jl; j<=ju; ++j) {
-                for (int i=il; i<=iu; ++i) {
-                  // We do not actually need to store all cell-centered cons. variables,
-                  // but the ConservedToPrimitivePointwise() implementation operates on 4D
-                  phydro->u(n,k,j,i) = phydro->u(n,k,j,i) + C*delta_cons_(n,k,j,i);
-                }
-              }
-            }
-          }
-        }
-
-        // begin second exchange of ghost cells with corrected cell-averaged <U>
-        // -----------------  (mostly copied from above)
-        // prepare to receive conserved variables
-#pragma omp for private(pmb,pbval)
-        for (int i=0; i<nmb; ++i) {
-          pmb=pmb_array[i]; pbval=pmb->pbval;
-          // no need to re-Initialize()
-          pbval->StartReceivingForInit(true);
-        }
-
-#pragma omp for private(pmb,pbval)
-        for (int i=0; i<nmb; ++i) {
-          pmb=pmb_array[i]; pbval=pmb->pbval;
-          pbval->SendCellCenteredBoundaryBuffers(pmb->phydro->u,
-                                                 CCBoundaryQuantity::cons);
-          if (MAGNETIC_FIELDS_ENABLED)
-            pbval->SendFieldBoundaryBuffers(pmb->pfield->b);
-        }
-
-        // wait to receive conserved variables
-#pragma omp for private(pmb,pbval)
-        for (int i=0; i<nmb; ++i) {
-          pmb=pmb_array[i]; pbval=pmb->pbval;
-          pbval->ReceiveAndSetCellCenteredBoundariesWithWait(pmb->phydro->u,
-                                                             CCBoundaryQuantity::cons);
-          if (MAGNETIC_FIELDS_ENABLED)
-            pbval->ReceiveAndSetFieldBoundariesWithWait(pmb->pfield->b);
-          // send and receive shearingbox boundary conditions
-          if (SHEARING_BOX)
-            pbval->SendHydroShearingboxBoundaryBuffersForInit(pmb->phydro->u, true);
-          pbval->ClearBoundaryForInit(true);
-        }
-        // -----------------  (verbatim copied from above)
-        // end second exchange of ghost cells
-      } // end if (correct_ic == true)
-      // --------------------------
-      // end fourth-order correction of midpoint initial condition
->>>>>>> e0a1d13e
 
       // Now do prolongation, compute primitives, apply BCs
 #pragma omp for private(pmb,pbval,phydro,pfield)
