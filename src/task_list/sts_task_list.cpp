//========================================================================================
// Athena++ astrophysical MHD code
// Copyright(C) 2014 James M. Stone <jmstone@princeton.edu> and other code contributors
// Licensed under the 3-clause BSD License, see LICENSE file for details
//========================================================================================
//! \file sts_task_list.cpp
//  \brief RKL1 Super-Time-Stepping Algorithm
//
// REFERENCE:
// Meyer, C. D., Balsara, D. S., & Aslam, T. D. 2014, J. Comput. Phys.,
//    257A, 594-626

// C headers

// C++ headers
#include <cstring>    // strcmp()
#include <iostream>   // endl
#include <sstream>    // sstream
#include <stdexcept>  // runtime_error
#include <string>     // c_str()

// Athena++ headers
#include "../athena.hpp"
#include "../bvals/bvals.hpp"
#include "../eos/eos.hpp"
#include "../field/field.hpp"
#include "../field/field_diffusion/field_diffusion.hpp"
#include "../gravity/gravity.hpp"
#include "../hydro/hydro.hpp"
#include "../hydro/hydro_diffusion/hydro_diffusion.hpp"
#include "../hydro/srcterms/hydro_srcterms.hpp"
#include "../mesh/mesh.hpp"
#include "../parameter_input.hpp"
#include "../radiation/radiation.hpp"
#include "../reconstruct/reconstruction.hpp"
#include "task_list.hpp"

//----------------------------------------------------------------------------------------
//  SuperTimeStepTaskList constructor

SuperTimeStepTaskList::SuperTimeStepTaskList(
    ParameterInput *pin, Mesh *pm, TimeIntegratorTaskList *ptlist) : ptlist_(ptlist) {
  // STS Incompatiblities
  if (MAGNETIC_FIELDS_ENABLED &&
      !(pm->pblock->pfield->fdif.field_diffusion_defined) &&
      !(pm->pblock->phydro->hdif.hydro_diffusion_defined)) {
    std::stringstream msg;
    msg << "### FATAL ERROR in SuperTimeStepTaskList" << std::endl
        << "Super-time-stepping requires setting parameters for "
        << "diffusive processes in input file." << std::endl;
    ATHENA_ERROR(msg);
  }
  // TODO(pdmullen): time-dep BC's require knowing the time within
  //                 an RKL1 operator-split STS, what is the time?
  if (SHEARING_BOX) {
    std::stringstream msg;
    msg << "### FATAL ERROR in SuperTimeStepTaskList" << std::endl
        << "Super-time-stepping is not yet compatible "
        << "with shearing box BC's." << std::endl;
    ATHENA_ERROR(msg);
  }
  // TODO(pdmullen): how should source terms be handled inside
  //                 operator-split RKL1 STS?
  if (pm->pblock->phydro->hsrc.hydro_sourceterms_defined==true) {
    std::stringstream msg;
    msg << "### FATAL ERROR in SuperTimeStepTaskList" << std::endl
        << "Super-time-stepping is not yet compatible "
        << "with source terms." << std::endl;
    ATHENA_ERROR(msg);
  }
  // TODO(pdmullen): fix non-Cartesian compatibility; this requires the
  //                 handling of coordinate source terms.
  if (std::strcmp(COORDINATE_SYSTEM, "cartesian") != 0) {
    std::stringstream msg;
    msg << "### FATAL ERROR in SuperTimeStepTaskList" << std::endl
        << "Super-time-stepping is not yet compatibile "
        << "with non-Cartesian coordinates." << std::endl;
    ATHENA_ERROR(msg);
  }
  // TODO(pdmullen): add mesh-refinement functionality
  if (pm->multilevel) {
    std::stringstream msg;
    msg << "### FATAL ERROR in SuperTimeStepTaskList" << std::endl
        << "Super-time-stepping is not yet compatibile "
        << "with mesh refinement." << std::endl;
    ATHENA_ERROR(msg);
  }

  // Now assemble list of tasks for each stage of SuperTimeStep integrator
  {using namespace HydroIntegratorTaskNames; // NOLINT (build/namespace)
    // calculate hydro/field diffusive fluxes
    AddTask(DIFFUSE_HYD,NONE);
    // compute hydro fluxes, integrate hydro variables
    if (MAGNETIC_FIELDS_ENABLED) {
      AddTask(DIFFUSE_FLD,NONE);
      AddTask(CALC_HYDFLX,(DIFFUSE_HYD|DIFFUSE_FLD));
    } else {
      AddTask(CALC_HYDFLX,DIFFUSE_HYD);
    }
    AddTask(INT_HYD, CALC_HYDFLX);
    AddTask(SEND_HYD,INT_HYD);
    AddTask(RECV_HYD,NONE);
    AddTask(SETB_HYD,(RECV_HYD|INT_HYD));

    // compute MHD fluxes, integrate field
    if (MAGNETIC_FIELDS_ENABLED) { // MHD
      AddTask(CALC_FLDFLX,CALC_HYDFLX);
      AddTask(SEND_FLDFLX,CALC_FLDFLX);
      AddTask(RECV_FLDFLX,SEND_FLDFLX);
      AddTask(INT_FLD,RECV_FLDFLX);
      AddTask(SEND_FLD,INT_FLD);
      AddTask(RECV_FLD,NONE);
      AddTask(SETB_FLD,(RECV_FLD|INT_FLD));
      // compute new primitives
      AddTask(CON2PRIM,(SETB_HYD|SETB_FLD));
    } else {  // HYDRO
      AddTask(CON2PRIM,(SETB_HYD));
    }

    // everything else
    AddTask(PHY_BVAL,CON2PRIM);
    AddTask(CLEAR_ALLBND,PHY_BVAL);
  } // end of using namespace block
}

//---------------------------------------------------------------------------------------
//  Sets id and dependency for "ntask" member of task_list_ array, then iterates value of
//  ntask.

void SuperTimeStepTaskList::AddTask(std::uint64_t id, std::uint64_t dep) {
  task_list_[ntasks].task_id=id;
  task_list_[ntasks].dependency=dep;

  using namespace HydroIntegratorTaskNames; // NOLINT (build/namespace)
  switch (id) {
    case (CLEAR_ALLBND):
      task_list_[ntasks].TaskFunc=
          static_cast<TaskStatus (TaskList::*)(MeshBlock*,int)>
          (&TimeIntegratorTaskList::ClearAllBoundary);
      task_list_[ntasks].lb_time = false;
      break;

    case (CALC_HYDFLX):
      task_list_[ntasks].TaskFunc=
          static_cast<TaskStatus (TaskList::*)(MeshBlock*,int)>
          (&SuperTimeStepTaskList::CalculateHydroFlux_STS);
      task_list_[ntasks].lb_time = true;
      break;
    case (CALC_FLDFLX):
      task_list_[ntasks].TaskFunc=
          static_cast<TaskStatus (TaskList::*)(MeshBlock*,int)>
          (&SuperTimeStepTaskList::CalculateEMF_STS);
      task_list_[ntasks].lb_time = true;
      break;

    case (SEND_FLDFLX):
      task_list_[ntasks].TaskFunc=
          static_cast<TaskStatus (TaskList::*)(MeshBlock*,int)>
          (&TimeIntegratorTaskList::SendEMF);
      task_list_[ntasks].lb_time = true;
      break;

    case (RECV_FLDFLX):
      task_list_[ntasks].TaskFunc=
          static_cast<TaskStatus (TaskList::*)(MeshBlock*,int)>
          (&TimeIntegratorTaskList::ReceiveAndCorrectEMF);
      task_list_[ntasks].lb_time = false;
      break;

    case (INT_HYD):
      task_list_[ntasks].TaskFunc=
          static_cast<TaskStatus (TaskList::*)(MeshBlock*,int)>
          (&SuperTimeStepTaskList::IntegrateHydro_STS);
      task_list_[ntasks].lb_time = true;
      break;
    case (INT_FLD):
      task_list_[ntasks].TaskFunc=
          static_cast<TaskStatus (TaskList::*)(MeshBlock*,int)>
          (&SuperTimeStepTaskList::IntegrateField_STS);
      task_list_[ntasks].lb_time = true;
      break;

    case (SEND_HYD):
      task_list_[ntasks].TaskFunc=
          static_cast<TaskStatus (TaskList::*)(MeshBlock*,int)>
          (&TimeIntegratorTaskList::SendHydro);
      task_list_[ntasks].lb_time = true;
      break;
    case (SEND_FLD):
      task_list_[ntasks].TaskFunc=
          static_cast<TaskStatus (TaskList::*)(MeshBlock*,int)>
          (&TimeIntegratorTaskList::SendField);
      task_list_[ntasks].lb_time = true;
      break;

    case (RECV_HYD):
      task_list_[ntasks].TaskFunc=
          static_cast<TaskStatus (TaskList::*)(MeshBlock*,int)>
          (&TimeIntegratorTaskList::ReceiveHydro);
      task_list_[ntasks].lb_time = false;
      break;
    case (RECV_FLD):
      task_list_[ntasks].TaskFunc=
          static_cast<TaskStatus (TaskList::*)(MeshBlock*,int)>
          (&TimeIntegratorTaskList::ReceiveField);
      task_list_[ntasks].lb_time = false;
      break;

    case (SETB_HYD):
      task_list_[ntasks].TaskFunc=
          static_cast<TaskStatus (TaskList::*)(MeshBlock*,int)>
          (&TimeIntegratorTaskList::SetBoundariesHydro);
      task_list_[ntasks].lb_time = true;
      break;
    case (SETB_FLD):
      task_list_[ntasks].TaskFunc=
          static_cast<TaskStatus (TaskList::*)(MeshBlock*,int)>
          (&TimeIntegratorTaskList::SetBoundariesField);
      task_list_[ntasks].lb_time = true;
      break;

    case (CON2PRIM):
      task_list_[ntasks].TaskFunc=
          static_cast<TaskStatus (TaskList::*)(MeshBlock*,int)>
          (&TimeIntegratorTaskList::Primitives);
      task_list_[ntasks].lb_time = true;
      break;
    case (PHY_BVAL):
      task_list_[ntasks].TaskFunc=
          static_cast<TaskStatus (TaskList::*)(MeshBlock*,int)>
          (&SuperTimeStepTaskList::PhysicalBoundary_STS);
      task_list_[ntasks].lb_time = true;
      break;

    case (DIFFUSE_HYD):
      task_list_[ntasks].TaskFunc=
          static_cast<TaskStatus (TaskList::*)(MeshBlock*,int)>
          (&TimeIntegratorTaskList::DiffuseHydro);
      task_list_[ntasks].lb_time = true;
      break;
    case (DIFFUSE_FLD):
      task_list_[ntasks].TaskFunc=
          static_cast<TaskStatus (TaskList::*)(MeshBlock*,int)>
          (&TimeIntegratorTaskList::DiffuseField);
      task_list_[ntasks].lb_time = true;
      break;
    default:
      std::stringstream msg;
      msg << "### FATAL ERROR in AddTask" << std::endl
          << "Invalid Task "<< id << " is specified" << std::endl;
      ATHENA_ERROR(msg);
  }
  ntasks++;
  return;
}


void SuperTimeStepTaskList::StartupTaskList(MeshBlock *pmb, int stage) {
#pragma omp single
  {
    // Set RKL1 params
    pmb->pmy_mesh->muj = (2.*stage-1.)/stage;
    pmb->pmy_mesh->nuj = (1.-stage)/stage;
    pmb->pmy_mesh->muj_tilde = pmb->pmy_mesh->muj*2./(std::pow(nstages,2.)+nstages);
  }

  // Clear flux arrays from previous stage
  pmb->phydro->hdif.ClearHydroFlux(pmb->phydro->flux);
  if (MAGNETIC_FIELDS_ENABLED)
    pmb->pfield->fdif.ClearEMF(pmb->pfield->e);

  // Real time = pmb->pmy_mesh->time;
  pmb->pbval->StartReceiving(BoundaryCommSubset::all);

  return;
}

//----------------------------------------------------------------------------------------
// Functions to calculates fluxes

TaskStatus SuperTimeStepTaskList::CalculateHydroFlux_STS(MeshBlock *pmb, int stage) {
  Hydro *phydro=pmb->phydro;
  // Field *pfield=pmb->pfield;

  if (stage <= nstages) {
    phydro->CalculateFluxes_STS();
    return TaskStatus::next;
  }
  return TaskStatus::fail;
}

TaskStatus SuperTimeStepTaskList::CalculateEMF_STS(MeshBlock *pmb, int stage) {
  if (stage <= nstages) {
    pmb->pfield->ComputeCornerE_STS();
    return TaskStatus::next;
  }
  return TaskStatus::fail;
}

//----------------------------------------------------------------------------------------
// Functions to integrate conserved variables

TaskStatus SuperTimeStepTaskList::IntegrateHydro_STS(MeshBlock *pmb, int stage) {
  Hydro *ph = pmb->phydro;
  Field *pf = pmb->pfield;

  // set registers
  ph->u2.SwapAthenaArray(ph->u1);
  ph->u1.SwapAthenaArray(ph->u);
  if (MAGNETIC_FIELDS_ENABLED) {
    pf->b2.x1f.SwapAthenaArray(pf->b1.x1f);
    pf->b2.x2f.SwapAthenaArray(pf->b1.x2f);
    pf->b2.x3f.SwapAthenaArray(pf->b1.x3f);

    pf->b1.x1f.SwapAthenaArray(pf->b.x1f);
    pf->b1.x2f.SwapAthenaArray(pf->b.x2f);
    pf->b1.x3f.SwapAthenaArray(pf->b.x3f);
  }

  // update u
  if (stage <= nstages) {
    Real ave_wghts[3];
    ave_wghts[0] = 0.0;
    ave_wghts[1] = pmb->pmy_mesh->muj;
    ave_wghts[2] = pmb->pmy_mesh->nuj;
    pmb->WeightedAve(ph->u, ph->u1, ph->u2, ave_wghts);
    Real wght = pmb->pmy_mesh->muj_tilde;
    ph->AddFluxDivergenceToAverage(wght, ph->u);
    // TODO(pdmullen): check this after disabling ATHENA_ERROR for src terms
    pmb->pcoord->CoordSrcTerms(wght, ph->flux, ph->w, pf->bcc, ph->u);
    return TaskStatus::next;
  }
  return TaskStatus::fail;
}

TaskStatus SuperTimeStepTaskList::IntegrateField_STS(MeshBlock *pmb, int stage) {
  Field *pf = pmb->pfield;

  if (stage <= nstages) {
    Real ave_wghts[3];
    ave_wghts[0] = 0.0;
    ave_wghts[1] = pmb->pmy_mesh->muj;
    ave_wghts[2] = pmb->pmy_mesh->nuj;
    pmb->WeightedAve(pf->b, pf->b1, pf->b2, ave_wghts);
    pf->CT(pmb->pmy_mesh->muj_tilde, pf->b);
    return TaskStatus::next;
  }
  return TaskStatus::fail;
}

<<<<<<< HEAD
//----------------------------------------------------------------------------------------
// Functions to calculate hydro diffusion fluxes

enum TaskStatus SuperTimeStepTaskList::HydroDiffusion_STS(MeshBlock *pmb, int stage) {
  Hydro *ph=pmb->phydro;

  // return if there are no diffusion to be added
  if (ph->phdif->hydro_diffusion_defined == false) return TASK_NEXT;

  if(stage <= nstages) {
    ph->phdif->CalcHydroDiffusionFlux(ph->w, ph->u, ph->flux);
  } else {
    return TASK_FAIL;
  }
  return TASK_NEXT;
}

//----------------------------------------------------------------------------------------
// Functions to calculate diffusion EMF

enum TaskStatus SuperTimeStepTaskList::FieldDiffusion_STS(MeshBlock *pmb, int stage) {
  Field *pf=pmb->pfield;

  // return if there are no diffusion to be added
  if (pf->pfdif->field_diffusion_defined == false) return TASK_NEXT;

  if(stage <= nstages) {
    pf->pfdif->CalcFieldDiffusionEMF(pf->b,pf->bcc,pf->e);
  } else {
    return TASK_FAIL;
  }
  return TASK_NEXT;
}

//----------------------------------------------------------------------------------------
// Functions to communicate conserved variables between MeshBlocks

enum TaskStatus SuperTimeStepTaskList::HydroSend_STS(MeshBlock *pmb, int stage) {
  if (stage <= nstages) {
    pmb->pbval->SendCellCenteredBoundaryBuffers(pmb->phydro->u, HYDRO_CONS);
  } else {
    return TASK_FAIL;
  }
  return TASK_SUCCESS;
}

enum TaskStatus SuperTimeStepTaskList::FieldSend_STS(MeshBlock *pmb, int stage) {
  if (stage <= nstages) {
    pmb->pbval->SendFieldBoundaryBuffers(pmb->pfield->b);
  } else {
    return TASK_FAIL;
  }
  return TASK_SUCCESS;
}

//----------------------------------------------------------------------------------------
// Functions to receive conserved variables between MeshBlocks

enum TaskStatus SuperTimeStepTaskList::HydroReceive_STS(MeshBlock *pmb, int stage) {
  bool ret;
  if (stage <= nstages) {
    ret=pmb->pbval->ReceiveCellCenteredBoundaryBuffers(pmb->phydro->u, HYDRO_CONS);
  } else {
    return TASK_FAIL;
  }

  if (ret==true) {
    return TASK_SUCCESS;
  } else {
    return TASK_FAIL;
  }
}

enum TaskStatus SuperTimeStepTaskList::FieldReceive_STS(MeshBlock *pmb, int stage) {
  bool ret;
  if (stage <= nstages) {
    ret=pmb->pbval->ReceiveFieldBoundaryBuffers(pmb->pfield->b);
  } else {
    return TASK_FAIL;
  }

  if (ret==true) {
    return TASK_SUCCESS;
  } else {
    return TASK_FAIL;
  }
}

//--------------------------------------------------------------------------------------
// Functions for everything else

enum TaskStatus SuperTimeStepTaskList::Primitives_STS(MeshBlock *pmb, int stage) {
  Hydro *phydro=pmb->phydro;
  Field *pfield=pmb->pfield;
  Radiation *prad = pmb->prad;
  BoundaryValues *pbval=pmb->pbval;
  int il=pmb->is, iu=pmb->ie, jl=pmb->js, ju=pmb->je, kl=pmb->ks, ku=pmb->ke;
  if (pbval->nblevel[1][1][0] != -1) il-=NGHOST;
  if (pbval->nblevel[1][1][2] != -1) iu+=NGHOST;
  if (pbval->nblevel[1][0][1] != -1) jl-=NGHOST;
  if (pbval->nblevel[1][2][1] != -1) ju+=NGHOST;
  if (pbval->nblevel[0][1][1] != -1) kl-=NGHOST;
  if (pbval->nblevel[2][1][1] != -1) ku+=NGHOST;

  if (stage <= nstages) {
    // At beginning of this task, phydro->w contains previous stage's W(U) output
    // and phydro->w1 is used as a register to store the current stage's output.
    pmb->peos->ConservedToPrimitive(phydro->u, phydro->w, pfield->b,
                                    phydro->w1, pfield->bcc, pmb->pcoord,
                                    il, iu, jl, ju, kl, ku);
    if (RADIATION_ENABLED) {
      pmb->prad->ConservedToPrimitive(prad->cons, prad->prim1, pmb->pcoord, il, iu, jl,
          ju, kl, ku);
    }
    // swap AthenaArray data pointers so that w now contains the updated w_out
    phydro->w.SwapAthenaArray(phydro->w1);
    if (RADIATION_ENABLED) {
      prad->prim.SwapAthenaArray(prad->prim1);
    }

  } else {
    return TASK_FAIL;
  }

  return TASK_SUCCESS;
}

enum TaskStatus SuperTimeStepTaskList::PhysicalBoundary_STS(MeshBlock *pmb, int stage) {
  Hydro *phydro=pmb->phydro;
  Field *pfield=pmb->pfield;
  Radiation *prad = pmb->prad;
  BoundaryValues *pbval=pmb->pbval;

=======
TaskStatus SuperTimeStepTaskList::PhysicalBoundary_STS(MeshBlock *pmb, int stage) {
  BoundaryValues *pbval=pmb->pbval;
>>>>>>> 17ac9f71
  if (stage <= nstages) {
    // TODO(pdmullen): for time-dependent BC's, what is the time inside of an
    //                 operator-split RKL1 STS? For now, disable time-dep BCs.
    // Real t_end_stage = pmb->pmy_mesh->time;
    // Real dt = pmb->pmy_mesh->dt;
<<<<<<< HEAD
    pbval->ApplyPhysicalBoundaries(phydro->w,  phydro->u,  pfield->b,  pfield->bcc,
                                   prad->prim, prad->cons, pmb->pmy_mesh->time,
                                   pmb->pmy_mesh->dt);
  } else {
    return TASK_FAIL;
  }

  return TASK_SUCCESS;
}

enum TaskStatus SuperTimeStepTaskList::StartupIntegrator_STS(MeshBlock *pmb, int stage) {
  if (stage <= nstages) {
    // Set RKL1 params
    pmb->pmy_mesh->muj = (2.*stage-1.)/stage;
    pmb->pmy_mesh->nuj = (1.-stage)/stage;
    pmb->pmy_mesh->muj_tilde = pmb->pmy_mesh->muj*2./(pow(nstages,2.)+nstages);

    // Clear flux arrays from previous stage
    pmb->phydro->phdif->ClearHydroFlux(pmb->phydro->flux);
    if (MAGNETIC_FIELDS_ENABLED) { // MHD
     pmb->pfield->pfdif->ClearEMF(pmb->pfield->e);
    }
=======
    pmb->phydro->hbvar.SelectCoarseBuffer(HydroBoundaryQuantity::prim);
    pmb->phydro->hbvar.SwapHydroQuantity(pmb->phydro->w, HydroBoundaryQuantity::prim);
    pbval->ApplyPhysicalBoundaries(pmb->pmy_mesh->time, pmb->pmy_mesh->dt);
>>>>>>> 17ac9f71
  } else {
    return TaskStatus::fail;
  }

  return TaskStatus::success;
}<|MERGE_RESOLUTION|>--- conflicted
+++ resolved
@@ -85,6 +85,13 @@
         << "with mesh refinement." << std::endl;
     ATHENA_ERROR(msg);
   }
+  if (RADIATION_ENABLED) {
+    std::stringstream msg;
+    msg << "### FATAL ERROR in SuperTimeStepTaskList" << std::endl
+        << "Super-time-stepping is not yet compatibile "
+        << "with radiation." << std::endl;
+    ATHENA_ERROR(msg);
+  }
 
   // Now assemble list of tasks for each stage of SuperTimeStep integrator
   {using namespace HydroIntegratorTaskNames; // NOLINT (build/namespace)
@@ -348,177 +355,16 @@
   return TaskStatus::fail;
 }
 
-<<<<<<< HEAD
-//----------------------------------------------------------------------------------------
-// Functions to calculate hydro diffusion fluxes
-
-enum TaskStatus SuperTimeStepTaskList::HydroDiffusion_STS(MeshBlock *pmb, int stage) {
-  Hydro *ph=pmb->phydro;
-
-  // return if there are no diffusion to be added
-  if (ph->phdif->hydro_diffusion_defined == false) return TASK_NEXT;
-
-  if(stage <= nstages) {
-    ph->phdif->CalcHydroDiffusionFlux(ph->w, ph->u, ph->flux);
-  } else {
-    return TASK_FAIL;
-  }
-  return TASK_NEXT;
-}
-
-//----------------------------------------------------------------------------------------
-// Functions to calculate diffusion EMF
-
-enum TaskStatus SuperTimeStepTaskList::FieldDiffusion_STS(MeshBlock *pmb, int stage) {
-  Field *pf=pmb->pfield;
-
-  // return if there are no diffusion to be added
-  if (pf->pfdif->field_diffusion_defined == false) return TASK_NEXT;
-
-  if(stage <= nstages) {
-    pf->pfdif->CalcFieldDiffusionEMF(pf->b,pf->bcc,pf->e);
-  } else {
-    return TASK_FAIL;
-  }
-  return TASK_NEXT;
-}
-
-//----------------------------------------------------------------------------------------
-// Functions to communicate conserved variables between MeshBlocks
-
-enum TaskStatus SuperTimeStepTaskList::HydroSend_STS(MeshBlock *pmb, int stage) {
-  if (stage <= nstages) {
-    pmb->pbval->SendCellCenteredBoundaryBuffers(pmb->phydro->u, HYDRO_CONS);
-  } else {
-    return TASK_FAIL;
-  }
-  return TASK_SUCCESS;
-}
-
-enum TaskStatus SuperTimeStepTaskList::FieldSend_STS(MeshBlock *pmb, int stage) {
-  if (stage <= nstages) {
-    pmb->pbval->SendFieldBoundaryBuffers(pmb->pfield->b);
-  } else {
-    return TASK_FAIL;
-  }
-  return TASK_SUCCESS;
-}
-
-//----------------------------------------------------------------------------------------
-// Functions to receive conserved variables between MeshBlocks
-
-enum TaskStatus SuperTimeStepTaskList::HydroReceive_STS(MeshBlock *pmb, int stage) {
-  bool ret;
-  if (stage <= nstages) {
-    ret=pmb->pbval->ReceiveCellCenteredBoundaryBuffers(pmb->phydro->u, HYDRO_CONS);
-  } else {
-    return TASK_FAIL;
-  }
-
-  if (ret==true) {
-    return TASK_SUCCESS;
-  } else {
-    return TASK_FAIL;
-  }
-}
-
-enum TaskStatus SuperTimeStepTaskList::FieldReceive_STS(MeshBlock *pmb, int stage) {
-  bool ret;
-  if (stage <= nstages) {
-    ret=pmb->pbval->ReceiveFieldBoundaryBuffers(pmb->pfield->b);
-  } else {
-    return TASK_FAIL;
-  }
-
-  if (ret==true) {
-    return TASK_SUCCESS;
-  } else {
-    return TASK_FAIL;
-  }
-}
-
-//--------------------------------------------------------------------------------------
-// Functions for everything else
-
-enum TaskStatus SuperTimeStepTaskList::Primitives_STS(MeshBlock *pmb, int stage) {
-  Hydro *phydro=pmb->phydro;
-  Field *pfield=pmb->pfield;
-  Radiation *prad = pmb->prad;
-  BoundaryValues *pbval=pmb->pbval;
-  int il=pmb->is, iu=pmb->ie, jl=pmb->js, ju=pmb->je, kl=pmb->ks, ku=pmb->ke;
-  if (pbval->nblevel[1][1][0] != -1) il-=NGHOST;
-  if (pbval->nblevel[1][1][2] != -1) iu+=NGHOST;
-  if (pbval->nblevel[1][0][1] != -1) jl-=NGHOST;
-  if (pbval->nblevel[1][2][1] != -1) ju+=NGHOST;
-  if (pbval->nblevel[0][1][1] != -1) kl-=NGHOST;
-  if (pbval->nblevel[2][1][1] != -1) ku+=NGHOST;
-
-  if (stage <= nstages) {
-    // At beginning of this task, phydro->w contains previous stage's W(U) output
-    // and phydro->w1 is used as a register to store the current stage's output.
-    pmb->peos->ConservedToPrimitive(phydro->u, phydro->w, pfield->b,
-                                    phydro->w1, pfield->bcc, pmb->pcoord,
-                                    il, iu, jl, ju, kl, ku);
-    if (RADIATION_ENABLED) {
-      pmb->prad->ConservedToPrimitive(prad->cons, prad->prim1, pmb->pcoord, il, iu, jl,
-          ju, kl, ku);
-    }
-    // swap AthenaArray data pointers so that w now contains the updated w_out
-    phydro->w.SwapAthenaArray(phydro->w1);
-    if (RADIATION_ENABLED) {
-      prad->prim.SwapAthenaArray(prad->prim1);
-    }
-
-  } else {
-    return TASK_FAIL;
-  }
-
-  return TASK_SUCCESS;
-}
-
-enum TaskStatus SuperTimeStepTaskList::PhysicalBoundary_STS(MeshBlock *pmb, int stage) {
-  Hydro *phydro=pmb->phydro;
-  Field *pfield=pmb->pfield;
-  Radiation *prad = pmb->prad;
-  BoundaryValues *pbval=pmb->pbval;
-
-=======
 TaskStatus SuperTimeStepTaskList::PhysicalBoundary_STS(MeshBlock *pmb, int stage) {
   BoundaryValues *pbval=pmb->pbval;
->>>>>>> 17ac9f71
   if (stage <= nstages) {
     // TODO(pdmullen): for time-dependent BC's, what is the time inside of an
     //                 operator-split RKL1 STS? For now, disable time-dep BCs.
     // Real t_end_stage = pmb->pmy_mesh->time;
     // Real dt = pmb->pmy_mesh->dt;
-<<<<<<< HEAD
-    pbval->ApplyPhysicalBoundaries(phydro->w,  phydro->u,  pfield->b,  pfield->bcc,
-                                   prad->prim, prad->cons, pmb->pmy_mesh->time,
-                                   pmb->pmy_mesh->dt);
-  } else {
-    return TASK_FAIL;
-  }
-
-  return TASK_SUCCESS;
-}
-
-enum TaskStatus SuperTimeStepTaskList::StartupIntegrator_STS(MeshBlock *pmb, int stage) {
-  if (stage <= nstages) {
-    // Set RKL1 params
-    pmb->pmy_mesh->muj = (2.*stage-1.)/stage;
-    pmb->pmy_mesh->nuj = (1.-stage)/stage;
-    pmb->pmy_mesh->muj_tilde = pmb->pmy_mesh->muj*2./(pow(nstages,2.)+nstages);
-
-    // Clear flux arrays from previous stage
-    pmb->phydro->phdif->ClearHydroFlux(pmb->phydro->flux);
-    if (MAGNETIC_FIELDS_ENABLED) { // MHD
-     pmb->pfield->pfdif->ClearEMF(pmb->pfield->e);
-    }
-=======
     pmb->phydro->hbvar.SelectCoarseBuffer(HydroBoundaryQuantity::prim);
     pmb->phydro->hbvar.SwapHydroQuantity(pmb->phydro->w, HydroBoundaryQuantity::prim);
     pbval->ApplyPhysicalBoundaries(pmb->pmy_mesh->time, pmb->pmy_mesh->dt);
->>>>>>> 17ac9f71
   } else {
     return TaskStatus::fail;
   }
