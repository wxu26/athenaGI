--- conflicted
+++ resolved
@@ -969,24 +969,16 @@
       } else {
         AddTask(INT_SCLR,CALC_SCLRFLX);
       }
-<<<<<<< HEAD
-      //AddTask(SEND_SCLR,INT_SCLR);
-      AddTask(INT_CHM,INT_SCLR);
-      AddTask(SEND_SCLR,INT_CHM);
-      AddTask(RECV_SCLR,NONE);
-      AddTask(SETB_SCLR,(RECV_SCLR|INT_SCLR));
-      // if (SHEARING_BOX) {
-      //   AddTask(SEND_SCLRSH,SETB_SCLR);
-      //   AddTask(RECV_SCLRSH,SETB_SCLR);
-      // }
-=======
-      // there is no SRCTERM_SCLR task
       if (ORBITAL_ADVECTION) {
+        //TODO: Gong: why does this not have the following?
+        //AddTask(INT_CHM,INT_SCLR);
+        //AddTask(SEND_SCLR,INT_CHM);
         AddTask(SEND_SCLR,CALC_HYDORB);
         AddTask(RECV_SCLR,NONE);
         AddTask(SETB_SCLR,(RECV_SCLR|CALC_HYDORB));
       } else {
-        AddTask(SEND_SCLR,INT_SCLR);
+        AddTask(INT_CHM,INT_SCLR);
+        AddTask(SEND_SCLR,INT_CHM);
         AddTask(RECV_SCLR,NONE);
         AddTask(SETB_SCLR,(RECV_SCLR|INT_SCLR));
       }
@@ -994,7 +986,6 @@
         AddTask(SEND_SCLRSH,SETB_SCLR);
         AddTask(RECV_SCLRSH,SEND_SCLRSH);
       }
->>>>>>> 0dfb14e9
     }
 
     if (MAGNETIC_FIELDS_ENABLED) { // MHD
@@ -1354,12 +1345,10 @@
         static_cast<TaskStatus (TaskList::*)(MeshBlock*,int)>
         (&TimeIntegratorTaskList::DiffuseScalars);
     task_list_[ntasks].lb_time = true;
-<<<<<<< HEAD
   } else if (id == INT_CHM) {
     task_list_[ntasks].TaskFunc=
         static_cast<TaskStatus (TaskList::*)(MeshBlock*,int)>
         (&TimeIntegratorTaskList::IntegrateChemistry);
-=======
   } else if (id == SEND_HYDORB) {
     task_list_[ntasks].TaskFunc=
         static_cast<TaskStatus (TaskList::*)(MeshBlock*,int)>
@@ -1389,7 +1378,6 @@
     task_list_[ntasks].TaskFunc=
         static_cast<TaskStatus (TaskList::*)(MeshBlock*,int)>
         (&TimeIntegratorTaskList::CalculateFieldOrbital);
->>>>>>> 0dfb14e9
     task_list_[ntasks].lb_time = true;
   } else {
     std::stringstream msg;
@@ -2295,10 +2283,6 @@
   } else {
     return TaskStatus::fail;
   }
-<<<<<<< HEAD
-  return TaskStatus::next;
-}
-=======
   if (ret) {
     pmb->pscalars->sbvar.SetShearingBoxBoundaryBuffers();
     return TaskStatus::success;
@@ -2430,4 +2414,3 @@
   }
   return TaskStatus::fail;
 }
->>>>>>> 0dfb14e9
