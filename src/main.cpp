--- conflicted
+++ resolved
@@ -520,15 +520,11 @@
 
 
   //--- Step 9. --------------------------------------------------------------------------
-<<<<<<< HEAD
-  // Make the final outputs
-=======
   // Output the final cycle diagnostics and make the final outputs
 
   if (Globals::my_rank == 0)
     pmesh->OutputCycleDiagnostics();
 
->>>>>>> 332ec28e
   pmesh->UserWorkAfterLoop(pinput);
 
 #ifdef ENABLE_EXCEPTIONS
