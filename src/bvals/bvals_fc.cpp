//========================================================================================
// Athena++ astrophysical MHD code
// Copyright(C) 2014 James M. Stone <jmstone@princeton.edu> and other code contributors
// Licensed under the 3-clause BSD License, see LICENSE file for details
//========================================================================================
//! \file bvals_fc.cpp
//  \brief functions that apply BCs for FACE_CENTERED variables

// C headers

// C++ headers
#include <cmath>
#include <cstdlib>
#include <cstring>    // memcpy()
#include <iomanip>
#include <iostream>   // endl
#include <sstream>    // stringstream
#include <stdexcept>  // runtime_error
#include <string>     // c_str()

// Athena++ headers
#include "../athena.hpp"
#include "../athena_arrays.hpp"
#include "../coordinates/coordinates.hpp"
#include "../eos/eos.hpp"
#include "../field/field.hpp"
#include "../globals.hpp"
#include "../hydro/hydro.hpp"
#include "../mesh/mesh.hpp"
#include "../parameter_input.hpp"
#include "../utils/buffer_utils.hpp"
#include "bvals.hpp"

// MPI header
#ifdef MPI_PARALLEL
#include <mpi.h>
#endif

//----------------------------------------------------------------------------------------
//! \fn int BoundaryValues::LoadFieldBoundaryBufferSameLevel(FaceField &src,
//                                                 Real *buf, const NeighborBlock& nb)
//  \brief Set field boundary buffers for sending to a block on the same level

int BoundaryValues::LoadFieldBoundaryBufferSameLevel(FaceField &src, Real *buf,
                                                     const NeighborBlock& nb) {
  MeshBlock *pmb=pmy_block_;
  int si, sj, sk, ei, ej, ek;
  int p=0;

  // bx1
  if (nb.ox1==0)     si=pmb->is,          ei=pmb->ie+1;
  else if (nb.ox1>0) si=pmb->ie-NGHOST+1, ei=pmb->ie;
  else              si=pmb->is+1,        ei=pmb->is+NGHOST;
  if (nb.ox2==0)     sj=pmb->js,          ej=pmb->je;
  else if (nb.ox2>0) sj=pmb->je-NGHOST+1, ej=pmb->je;
  else              sj=pmb->js,          ej=pmb->js+NGHOST-1;
  if (nb.ox3==0)     sk=pmb->ks,          ek=pmb->ke;
  else if (nb.ox3>0) sk=pmb->ke-NGHOST+1, ek=pmb->ke;
  else              sk=pmb->ks,          ek=pmb->ks+NGHOST-1;
  // for SMR/AMR, always include the overlapping faces in edge and corner boundaries
  if (pmb->pmy_mesh->multilevel==true && nb.type != NEIGHBOR_FACE) {
    if (nb.ox1>0) ei++;
    else if (nb.ox1<0) si--;
  }
  BufferUtility::Pack3DData(src.x1f, buf, si, ei, sj, ej, sk, ek, p);

  // bx2
  if (nb.ox1==0)      si=pmb->is,          ei=pmb->ie;
  else if (nb.ox1>0)  si=pmb->ie-NGHOST+1, ei=pmb->ie;
  else               si=pmb->is,          ei=pmb->is+NGHOST-1;
  if (pmb->block_size.nx2==1) sj=pmb->js,  ej=pmb->je;
  else if (nb.ox2==0) sj=pmb->js,          ej=pmb->je+1;
  else if (nb.ox2>0)  sj=pmb->je-NGHOST+1, ej=pmb->je;
  else               sj=pmb->js+1,        ej=pmb->js+NGHOST;
  if (pmb->pmy_mesh->multilevel==true && nb.type != NEIGHBOR_FACE) {
    if (nb.ox2>0) ej++;
    else if (nb.ox2<0) sj--;
  }
  BufferUtility::Pack3DData(src.x2f, buf, si, ei, sj, ej, sk, ek, p);

  // bx3
  if (nb.ox2==0)      sj=pmb->js,          ej=pmb->je;
  else if (nb.ox2>0)  sj=pmb->je-NGHOST+1, ej=pmb->je;
  else               sj=pmb->js,          ej=pmb->js+NGHOST-1;
  if (pmb->block_size.nx3==1) sk=pmb->ks,  ek=pmb->ke;
  else if (nb.ox3==0) sk=pmb->ks,          ek=pmb->ke+1;
  else if (nb.ox3>0)  sk=pmb->ke-NGHOST+1, ek=pmb->ke;
  else               sk=pmb->ks+1,        ek=pmb->ks+NGHOST;
  if (pmb->pmy_mesh->multilevel==true && nb.type != NEIGHBOR_FACE) {
    if (nb.ox3>0) ek++;
    else if (nb.ox3<0) sk--;
  }
  BufferUtility::Pack3DData(src.x3f, buf, si, ei, sj, ej, sk, ek, p);

  return p;
}

//----------------------------------------------------------------------------------------
//! \fn int BoundaryValues::LoadFieldBoundaryBufferToCoarser(FaceField &src,
//                                                 Real *buf, const NeighborBlock& nb)
//  \brief Set field boundary buffers for sending to a block on the coarser level

int BoundaryValues::LoadFieldBoundaryBufferToCoarser(FaceField &src, Real *buf,
                                                     const NeighborBlock& nb) {
  MeshBlock *pmb=pmy_block_;
  MeshRefinement *pmr=pmb->pmr;
  int si, sj, sk, ei, ej, ek;
  int cng=NGHOST;
  int p=0;

  // bx1
  if (nb.ox1==0)     si=pmb->cis,       ei=pmb->cie+1;
  else if (nb.ox1>0) si=pmb->cie-cng+1, ei=pmb->cie;
  else              si=pmb->cis+1,     ei=pmb->cis+cng;
  if (nb.ox2==0)     sj=pmb->cjs,       ej=pmb->cje;
  else if (nb.ox2>0) sj=pmb->cje-cng+1, ej=pmb->cje;
  else              sj=pmb->cjs,       ej=pmb->cjs+cng-1;
  if (nb.ox3==0)     sk=pmb->cks,       ek=pmb->cke;
  else if (nb.ox3>0) sk=pmb->cke-cng+1, ek=pmb->cke;
  else              sk=pmb->cks,       ek=pmb->cks+cng-1;
  // include the overlapping faces in edge and corner boundaries
  if (nb.type != NEIGHBOR_FACE) {
    if (nb.ox1>0) ei++;
    else if (nb.ox1<0) si--;
  }
  pmr->RestrictFieldX1(src.x1f, pmr->coarse_b_.x1f, si, ei, sj, ej, sk, ek);
  BufferUtility::Pack3DData(pmr->coarse_b_.x1f, buf, si, ei, sj, ej, sk, ek, p);

  // bx2
  if (nb.ox1==0)      si=pmb->cis,       ei=pmb->cie;
  else if (nb.ox1>0)  si=pmb->cie-cng+1, ei=pmb->cie;
  else               si=pmb->cis,       ei=pmb->cis+cng-1;
  if (pmb->block_size.nx2==1) sj=pmb->cjs, ej=pmb->cje;
  else if (nb.ox2==0) sj=pmb->cjs,       ej=pmb->cje+1;
  else if (nb.ox2>0)  sj=pmb->cje-cng+1, ej=pmb->cje;
  else               sj=pmb->cjs+1,     ej=pmb->cjs+cng;
  if (nb.type != NEIGHBOR_FACE) {
    if (nb.ox2>0) ej++;
    else if (nb.ox2<0) sj--;
  }
  pmr->RestrictFieldX2(src.x2f, pmr->coarse_b_.x2f, si, ei, sj, ej, sk, ek);
  if (pmb->block_size.nx2==1) { // 1D
    for (int i=si; i<=ei; i++)
      pmr->coarse_b_.x2f(sk,sj+1,i)=pmr->coarse_b_.x2f(sk,sj,i);
  }
  BufferUtility::Pack3DData(pmr->coarse_b_.x2f, buf, si, ei, sj, ej, sk, ek, p);

  // bx3
  if (nb.ox2==0)      sj=pmb->cjs,       ej=pmb->cje;
  else if (nb.ox2>0)  sj=pmb->cje-cng+1, ej=pmb->cje;
  else               sj=pmb->cjs,       ej=pmb->cjs+cng-1;
  if (pmb->block_size.nx3==1) sk=pmb->cks,  ek=pmb->cke;
  else if (nb.ox3==0) sk=pmb->cks,       ek=pmb->cke+1;
  else if (nb.ox3>0)  sk=pmb->cke-cng+1, ek=pmb->cke;
  else               sk=pmb->cks+1,     ek=pmb->cks+cng;
  if (nb.type != NEIGHBOR_FACE) {
    if (nb.ox3>0) ek++;
    else if (nb.ox3<0) sk--;
  }
  pmr->RestrictFieldX3(src.x3f, pmr->coarse_b_.x3f, si, ei, sj, ej, sk, ek);
  if (pmb->block_size.nx3==1) { // 1D or 2D
    for (int j=sj; j<=ej; j++) {
      for (int i=si; i<=ei; i++)
        pmr->coarse_b_.x3f(sk+1,j,i)=pmr->coarse_b_.x3f(sk,j,i);
    }
  }
  BufferUtility::Pack3DData(pmr->coarse_b_.x3f, buf, si, ei, sj, ej, sk, ek, p);

  return p;
}

//----------------------------------------------------------------------------------------
//! \fn int BoundaryValues::LoadFieldBoundaryBufferToFiner(FaceField &src,
//                                                 Real *buf, const NeighborBlock& nb)
//  \brief Set field boundary buffers for sending to a block on the finer level

int BoundaryValues::LoadFieldBoundaryBufferToFiner(FaceField &src, Real *buf,
                                                   const NeighborBlock& nb) {
  MeshBlock *pmb=pmy_block_;
  int si, sj, sk, ei, ej, ek;
  int cn=pmb->cnghost-1;
  int p=0;

  // send the data first and later prolongate on the target block
  // need to add edges for faces, add corners for edges
  // bx1
  if (nb.ox1==0) {
    if (nb.fi1==1)   si=pmb->is+pmb->block_size.nx1/2-pmb->cnghost, ei=pmb->ie+1;
    else            si=pmb->is, ei=pmb->ie+1-pmb->block_size.nx1/2+pmb->cnghost;
  } else if (nb.ox1>0) { si=pmb->ie+1-pmb->cnghost, ei=pmb->ie+1;}
  else              si=pmb->is,                ei=pmb->is+pmb->cnghost;
  if (nb.ox2==0) {
    sj=pmb->js,    ej=pmb->je;
    if (pmb->block_size.nx2 > 1) {
      if (nb.ox1!=0) {
        if (nb.fi1==1) sj+=pmb->block_size.nx2/2-pmb->cnghost;
        else          ej-=pmb->block_size.nx2/2-pmb->cnghost;
      } else {
        if (nb.fi2==1) sj+=pmb->block_size.nx2/2-pmb->cnghost;
        else          ej-=pmb->block_size.nx2/2-pmb->cnghost;
      }
    }
  } else if (nb.ox2>0) { sj=pmb->je-cn, ej=pmb->je;}
  else              sj=pmb->js,    ej=pmb->js+cn;
  if (nb.ox3==0) {
    sk=pmb->ks,    ek=pmb->ke;
    if (pmb->block_size.nx3 > 1) {
      if (nb.ox1!=0 && nb.ox2!=0) {
        if (nb.fi1==1) sk+=pmb->block_size.nx3/2-pmb->cnghost;
        else          ek-=pmb->block_size.nx3/2-pmb->cnghost;
      } else {
        if (nb.fi2==1) sk+=pmb->block_size.nx3/2-pmb->cnghost;
        else          ek-=pmb->block_size.nx3/2-pmb->cnghost;
      }
    }
  } else if (nb.ox3>0) { sk=pmb->ke-cn, ek=pmb->ke;}
  else              sk=pmb->ks,    ek=pmb->ks+cn;
  BufferUtility::Pack3DData(src.x1f, buf, si, ei, sj, ej, sk, ek, p);

  // bx2
  if (nb.ox1==0) {
    if (nb.fi1==1)   si=pmb->is+pmb->block_size.nx1/2-pmb->cnghost, ei=pmb->ie;
    else            si=pmb->is, ei=pmb->ie-pmb->block_size.nx1/2+pmb->cnghost;
  } else if (nb.ox1>0) { si=pmb->ie-cn, ei=pmb->ie;}
  else              si=pmb->is,    ei=pmb->is+cn;
  if (nb.ox2==0) {
    sj=pmb->js,    ej=pmb->je;
    if (pmb->block_size.nx2 > 1) {
      ej++;
      if (nb.ox1!=0) {
        if (nb.fi1==1) sj+=pmb->block_size.nx2/2-pmb->cnghost;
        else          ej-=pmb->block_size.nx2/2-pmb->cnghost;
      } else {
        if (nb.fi2==1) sj+=pmb->block_size.nx2/2-pmb->cnghost;
        else          ej-=pmb->block_size.nx2/2-pmb->cnghost;
      }
    }
  } else if (nb.ox2>0) { sj=pmb->je+1-pmb->cnghost, ej=pmb->je+1;}
  else              sj=pmb->js,                ej=pmb->js+pmb->cnghost;
  BufferUtility::Pack3DData(src.x2f, buf, si, ei, sj, ej, sk, ek, p);

  // bx3
  if (nb.ox2==0) {
    sj=pmb->js,    ej=pmb->je;
    if (pmb->block_size.nx2 > 1) {
      if (nb.ox1!=0) {
        if (nb.fi1==1) sj+=pmb->block_size.nx2/2-pmb->cnghost;
        else          ej-=pmb->block_size.nx2/2-pmb->cnghost;
      } else {
        if (nb.fi2==1) sj+=pmb->block_size.nx2/2-pmb->cnghost;
        else          ej-=pmb->block_size.nx2/2-pmb->cnghost;
      }
    }
  } else if (nb.ox2>0) { sj=pmb->je-cn, ej=pmb->je;}
  else              sj=pmb->js,    ej=pmb->js+cn;
  if (nb.ox3==0) {
    sk=pmb->ks,    ek=pmb->ke;
    if (pmb->block_size.nx3 > 1) {
      ek++;
      if (nb.ox1!=0 && nb.ox2!=0) {
        if (nb.fi1==1) sk+=pmb->block_size.nx3/2-pmb->cnghost;
        else          ek-=pmb->block_size.nx3/2-pmb->cnghost;
      } else {
        if (nb.fi2==1) sk+=pmb->block_size.nx3/2-pmb->cnghost;
        else          ek-=pmb->block_size.nx3/2-pmb->cnghost;
      }
    }
  } else if (nb.ox3>0) { sk=pmb->ke+1-pmb->cnghost, ek=pmb->ke+1;}
  else              sk=pmb->ks,                ek=pmb->ks+pmb->cnghost;
  BufferUtility::Pack3DData(src.x3f, buf, si, ei, sj, ej, sk, ek, p);

  return p;
}

//----------------------------------------------------------------------------------------
//! \fn void BoundaryValues::SendFieldBoundaryBuffers(FaceField &src)
//  \brief Send field boundary buffers

void BoundaryValues::SendFieldBoundaryBuffers(FaceField &src) {
  MeshBlock *pmb=pmy_block_;

  for (int n=0; n<nneighbor; n++) {
    NeighborBlock& nb = neighbor[n];
    int ssize;
    if (nb.level==pmb->loc.level)
      ssize=LoadFieldBoundaryBufferSameLevel(src, bd_field_.send[nb.bufid],nb);
    else if (nb.level<pmb->loc.level)
      ssize=LoadFieldBoundaryBufferToCoarser(src, bd_field_.send[nb.bufid],nb);
    else
      ssize=LoadFieldBoundaryBufferToFiner(src, bd_field_.send[nb.bufid], nb);
    if (nb.rank == Globals::my_rank) { // on the same process
      MeshBlock *pbl=pmb->pmy_mesh->FindMeshBlock(nb.gid);
      // find target buffer
      std::memcpy(pbl->pbval->bd_field_.recv[nb.targetid],
                  bd_field_.send[nb.bufid], ssize*sizeof(Real));
      pbl->pbval->bd_field_.flag[nb.targetid]=BNDRY_ARRIVED;
    }
#ifdef MPI_PARALLEL
    else // MPI
      MPI_Start(&(bd_field_.req_send[nb.bufid]));
#endif
  }

  return;
}

//----------------------------------------------------------------------------------------
//! \fn void BoundaryValues::SetFieldBoundarySameLevel(FaceField &dst,
//                                               Real *buf, const NeighborBlock& nb)
//  \brief Set field boundary received from a block on the same level

void BoundaryValues::SetFieldBoundarySameLevel(FaceField &dst, Real *buf,
                                               const NeighborBlock& nb) {
  MeshBlock *pmb=pmy_block_;
  int si, sj, sk, ei, ej, ek;

  int p=0;
  // bx1
  // for uniform grid: face-neighbors take care of the overlapping faces
  if (nb.ox1==0)     si=pmb->is,        ei=pmb->ie+1;
  else if (nb.ox1>0) si=pmb->ie+2,      ei=pmb->ie+NGHOST+1;
  else              si=pmb->is-NGHOST, ei=pmb->is-1;
  if (nb.ox2==0)     sj=pmb->js,        ej=pmb->je;
  else if (nb.ox2>0) sj=pmb->je+1,      ej=pmb->je+NGHOST;
  else              sj=pmb->js-NGHOST, ej=pmb->js-1;
  if (nb.ox3==0)     sk=pmb->ks,        ek=pmb->ke;
  else if (nb.ox3>0) sk=pmb->ke+1,      ek=pmb->ke+NGHOST;
  else              sk=pmb->ks-NGHOST, ek=pmb->ks-1;
  // for SMR/AMR, always include the overlapping faces in edge and corner boundaries
  if (pmb->pmy_mesh->multilevel==true && nb.type != NEIGHBOR_FACE) {
    if (nb.ox1>0) si--;
    else if (nb.ox1<0) ei++;
  }
  if (nb.polar) {
    Real sign = flip_across_pole_field[IB1] ? -1.0 : 1.0;
    for (int k=sk; k<=ek; ++k) {
      for (int j=ej; j>=sj; --j) {
#pragma omp simd linear(p)
        for (int i=si; i<=ei; ++i)
          dst.x1f(k,j,i) = sign*buf[p++];
      }
    }
  } else {
    BufferUtility::Unpack3DData(buf, dst.x1f, si, ei, sj, ej, sk, ek, p);
  }

  // bx2
  if (nb.ox1==0)      si=pmb->is,         ei=pmb->ie;
  else if (nb.ox1>0)  si=pmb->ie+1,       ei=pmb->ie+NGHOST;
  else               si=pmb->is-NGHOST,  ei=pmb->is-1;
  if (pmb->block_size.nx2==1) sj=pmb->js, ej=pmb->je;
  else if (nb.ox2==0) sj=pmb->js,         ej=pmb->je+1;
  else if (nb.ox2>0)  sj=pmb->je+2,       ej=pmb->je+NGHOST+1;
  else               sj=pmb->js-NGHOST,  ej=pmb->js-1;
  // for SMR/AMR, always include the overlapping faces in edge and corner boundaries
  if (pmb->pmy_mesh->multilevel==true && nb.type != NEIGHBOR_FACE) {
    if (nb.ox2>0) sj--;
    else if (nb.ox2<0) ej++;
  }
  if (nb.polar) {
    Real sign = flip_across_pole_field[IB2] ? -1.0 : 1.0;
    for (int k=sk; k<=ek; ++k) {
      for (int j=ej; j>=sj; --j) {
#pragma omp simd linear(p)
        for (int i=si; i<=ei; ++i)
          dst.x2f(k,j,i) = sign*buf[p++];
      }
    }
  } else {
    BufferUtility::Unpack3DData(buf, dst.x2f, si, ei, sj, ej, sk, ek, p);
  }
  if (pmb->block_size.nx2==1) { // 1D
#pragma omp simd
    for (int i=si; i<=ei; ++i)
      dst.x2f(sk,sj+1,i) = dst.x2f(sk,sj,i);
  }

  // bx3
  if (nb.ox2==0)      sj=pmb->js,         ej=pmb->je;
  else if (nb.ox2>0)  sj=pmb->je+1,       ej=pmb->je+NGHOST;
  else               sj=pmb->js-NGHOST,  ej=pmb->js-1;
  if (pmb->block_size.nx3==1) sk=pmb->ks, ek=pmb->ke;
  else if (nb.ox3==0) sk=pmb->ks,         ek=pmb->ke+1;
  else if (nb.ox3>0)  sk=pmb->ke+2,       ek=pmb->ke+NGHOST+1;
  else               sk=pmb->ks-NGHOST,  ek=pmb->ks-1;
  // for SMR/AMR, always include the overlapping faces in edge and corner boundaries
  if (pmb->pmy_mesh->multilevel==true && nb.type != NEIGHBOR_FACE) {
    if (nb.ox3>0) sk--;
    else if (nb.ox3<0) ek++;
  }
  if (nb.polar) {
    Real sign = flip_across_pole_field[IB3] ? -1.0 : 1.0;
    for (int k=sk; k<=ek; ++k) {
      for (int j=ej; j>=sj; --j) {
#pragma omp simd linear(p)
        for (int i=si; i<=ei; ++i)
          dst.x3f(k,j,i) = sign*buf[p++];
      }
    }
  } else {
    BufferUtility::Unpack3DData(buf, dst.x3f, si, ei, sj, ej, sk, ek, p);
  }
  if (pmb->block_size.nx3==1) { // 1D or 2D
    for (int j=sj; j<=ej; ++j) {
#pragma omp simd
      for (int i=si; i<=ei; ++i)
        dst.x3f(sk+1,j,i) = dst.x3f(sk,j,i);
    }
  }

  return;
}

//----------------------------------------------------------------------------------------
//! \fn void BoundaryValues::SetFieldBoundaryFromCoarser(Real *buf,
//                                                       const NeighborBlock& nb)
//  \brief Set field prolongation buffer received from a block on the same level

void BoundaryValues::SetFieldBoundaryFromCoarser(Real *buf, const NeighborBlock& nb) {
  MeshBlock *pmb=pmy_block_;
  MeshRefinement *pmr=pmb->pmr;
  int si, sj, sk, ei, ej, ek;
  int cng=pmb->cnghost;
  int p=0;

  // bx1
  if (nb.ox1==0) {
    si=pmb->cis, ei=pmb->cie+1;
    if ((pmb->loc.lx1 & 1LL)==0LL) ei+=cng;
    else             si-=cng;
  } else if (nb.ox1>0) {  si=pmb->cie+1,   ei=pmb->cie+1+cng;}
  else               si=pmb->cis-cng, ei=pmb->cis;
  if (nb.ox2==0) {
    sj=pmb->cjs, ej=pmb->cje;
    if (pmb->block_size.nx2 > 1) {
      if ((pmb->loc.lx2 & 1LL)==0LL) ej+=cng;
      else             sj-=cng;
    }
  } else if (nb.ox2>0) {  sj=pmb->cje+1,   ej=pmb->cje+cng;}
  else               sj=pmb->cjs-cng, ej=pmb->cjs-1;
  if (nb.ox3==0) {
    sk=pmb->cks, ek=pmb->cke;
    if (pmb->block_size.nx3 > 1) {
      if ((pmb->loc.lx3 & 1LL)==0LL) ek+=cng;
      else             sk-=cng;
    }
  } else if (nb.ox3>0) {  sk=pmb->cke+1,   ek=pmb->cke+cng;}
  else               sk=pmb->cks-cng, ek=pmb->cks-1;

  if (nb.polar) {
    Real sign = flip_across_pole_field[IB1] ? -1.0 : 1.0;
    for (int k=sk; k<=ek; ++k) {
      for (int j=ej; j>=sj; --j) {
#pragma omp simd linear(p)
        for (int i=si; i<=ei; ++i)
          pmr->coarse_b_.x1f(k,j,i) = sign*buf[p++];
      }
    }
  } else {
    BufferUtility::Unpack3DData(buf, pmr->coarse_b_.x1f, si, ei, sj, ej, sk, ek, p);
  }

  // bx2
  if (nb.ox1==0) {
    si=pmb->cis, ei=pmb->cie;
    if ((pmb->loc.lx1 & 1LL)==0LL) ei+=cng;
    else             si-=cng;
  } else if (nb.ox1>0) {  si=pmb->cie+1,   ei=pmb->cie+cng;}
  else               si=pmb->cis-cng, ei=pmb->cis-1;
  if (nb.ox2==0) {
    sj=pmb->cjs, ej=pmb->cje;
    if (pmb->block_size.nx2 > 1) {
      ej++;
      if ((pmb->loc.lx2 & 1LL)==0LL) ej+=cng;
      else             sj-=cng;
    }
  } else if (nb.ox2>0) {  sj=pmb->cje+1,   ej=pmb->cje+1+cng;}
  else               sj=pmb->cjs-cng, ej=pmb->cjs;

  if (nb.polar) {
    Real sign = flip_across_pole_field[IB2] ? -1.0 : 1.0;
    for (int k=sk; k<=ek; ++k) {
      for (int j=ej; j>=sj; --j) {
#pragma omp simd linear(p)
        for (int i=si; i<=ei; ++i)
          pmr->coarse_b_.x2f(k,j,i) = sign*buf[p++];
      }
    }
  } else {
    BufferUtility::Unpack3DData(buf, pmr->coarse_b_.x2f, si, ei, sj, ej, sk, ek, p);
    if (pmb->block_size.nx2 == 1) { // 1D
#pragma omp simd
      for (int i=si; i<=ei; ++i)
        pmr->coarse_b_.x2f(sk,sj+1,i) = pmr->coarse_b_.x2f(sk,sj,i);
    }
  }

  // bx3
  if (nb.ox2==0) {
    sj=pmb->cjs, ej=pmb->cje;
    if (pmb->block_size.nx2 > 1) {
      if ((pmb->loc.lx2 & 1LL)==0LL) ej+=cng;
      else             sj-=cng;
    }
  } else if (nb.ox2>0) {  sj=pmb->cje+1,   ej=pmb->cje+cng;}
  else               sj=pmb->cjs-cng, ej=pmb->cjs-1;
  if (nb.ox3==0) {
    sk=pmb->cks, ek=pmb->cke;
    if (pmb->block_size.nx3 > 1) {
      ek++;
      if ((pmb->loc.lx3 & 1LL)==0LL) ek+=cng;
      else             sk-=cng;
    }
  } else if (nb.ox3>0) {  sk=pmb->cke+1,   ek=pmb->cke+1+cng;}
  else               sk=pmb->cks-cng, ek=pmb->cks;

  if (nb.polar) {
    Real sign = flip_across_pole_field[IB3] ? -1.0 : 1.0;
    for (int k=sk; k<=ek; ++k) {
      for (int j=ej; j>=sj; --j) {
#pragma omp simd linear(p)
        for (int i=si; i<=ei; ++i)
          pmr->coarse_b_.x3f(k,j,i) = sign*buf[p++];
      }
    }
  } else {
    BufferUtility::Unpack3DData(buf, pmr->coarse_b_.x3f, si, ei, sj, ej, sk, ek, p);
    if (pmb->block_size.nx3 == 1) { // 2D
      for (int j=sj; j<=ej; ++j) {
        for (int i=si; i<=ei; ++i)
          pmr->coarse_b_.x3f(sk+1,j,i) = pmr->coarse_b_.x3f(sk,j,i);
      }
    }
  }
  return;
}

//----------------------------------------------------------------------------------------
//! \fn void BoundaryValues::SetFielBoundaryFromFiner(FaceField &dst,
//                                                    Real *buf, const NeighborBlock& nb)
//  \brief Set field boundary received from a block on the same level

void BoundaryValues::SetFieldBoundaryFromFiner(FaceField &dst, Real *buf,
                                               const NeighborBlock& nb) {
  MeshBlock *pmb=pmy_block_;
  // receive already restricted data
  int si, sj, sk, ei, ej, ek;
  int p=0;

  // bx1
  if (nb.ox1==0) {
    si=pmb->is, ei=pmb->ie+1;
    if (nb.fi1==1)   si+=pmb->block_size.nx1/2;
    else            ei-=pmb->block_size.nx1/2;
  } else if (nb.ox1>0) { si=pmb->ie+2,      ei=pmb->ie+NGHOST+1;}
  else              si=pmb->is-NGHOST, ei=pmb->is-1;
  // include the overlapping faces in edge and corner boundaries
  if (nb.type != NEIGHBOR_FACE) {
    if (nb.ox1>0) si--;
    else if (nb.ox1<0) ei++;
  }
  if (nb.ox2==0) {
    sj=pmb->js, ej=pmb->je;
    if (pmb->block_size.nx2 > 1) {
      if (nb.ox1!=0) {
        if (nb.fi1==1) sj+=pmb->block_size.nx2/2;
        else          ej-=pmb->block_size.nx2/2;
      } else {
        if (nb.fi2==1) sj+=pmb->block_size.nx2/2;
        else          ej-=pmb->block_size.nx2/2;
      }
    }
  } else if (nb.ox2>0) { sj=pmb->je+1,      ej=pmb->je+NGHOST;}
  else              sj=pmb->js-NGHOST, ej=pmb->js-1;
  if (nb.ox3==0) {
    sk=pmb->ks, ek=pmb->ke;
    if (pmb->block_size.nx3 > 1) {
      if (nb.ox1!=0 && nb.ox2!=0) {
        if (nb.fi1==1) sk+=pmb->block_size.nx3/2;
        else          ek-=pmb->block_size.nx3/2;
      } else {
        if (nb.fi2==1) sk+=pmb->block_size.nx3/2;
        else          ek-=pmb->block_size.nx3/2;
      }
    }
  } else if (nb.ox3>0) { sk=pmb->ke+1,      ek=pmb->ke+NGHOST;}
  else              sk=pmb->ks-NGHOST, ek=pmb->ks-1;

  if (nb.polar) {
    Real sign = flip_across_pole_field[IB1] ? -1.0 : 1.0;
    for (int k=sk; k<=ek; ++k) {
      for (int j=ej; j>=sj; --j) {
#pragma omp simd linear(p)
        for (int i=si; i<=ei; ++i)
          dst.x1f(k,j,i) = sign*buf[p++];
      }
    }
  } else {
    BufferUtility::Unpack3DData(buf, dst.x1f, si, ei, sj, ej, sk, ek, p);
  }

  // bx2
  if (nb.ox1==0) {
    si=pmb->is, ei=pmb->ie;
    if (nb.fi1==1)   si+=pmb->block_size.nx1/2;
    else            ei-=pmb->block_size.nx1/2;
  } else if (nb.ox1>0) { si=pmb->ie+1,      ei=pmb->ie+NGHOST;}
  else              si=pmb->is-NGHOST, ei=pmb->is-1;
  if (nb.ox2==0) {
    sj=pmb->js, ej=pmb->je;
    if (pmb->block_size.nx2 > 1) {
      ej++;
      if (nb.ox1!=0) {
        if (nb.fi1==1) sj+=pmb->block_size.nx2/2;
        else          ej-=pmb->block_size.nx2/2;
      } else {
        if (nb.fi2==1) sj+=pmb->block_size.nx2/2;
        else          ej-=pmb->block_size.nx2/2;
      }
    }
  } else if (nb.ox2>0) { sj=pmb->je+2,      ej=pmb->je+NGHOST+1;}
  else              sj=pmb->js-NGHOST, ej=pmb->js-1;
  // include the overlapping faces in edge and corner boundaries
  if (nb.type != NEIGHBOR_FACE) {
    if (nb.ox2>0) sj--;
    else if (nb.ox2<0) ej++;
  }

  if (nb.polar) {
    Real sign = flip_across_pole_field[IB2] ? -1.0 : 1.0;
    for (int k=sk; k<=ek; ++k) {
      for (int j=ej; j>=sj; --j) {
#pragma omp simd linear(p)
        for (int i=si; i<=ei; ++i)
          dst.x2f(k,j,i) = sign*buf[p++];
      }
    }
  } else {
    BufferUtility::Unpack3DData(buf, dst.x2f, si, ei, sj, ej, sk, ek, p);
  }
  if (pmb->block_size.nx2==1) { // 1D
#pragma omp simd
    for (int i=si; i<=ei; ++i)
      dst.x2f(sk,sj+1,i) = dst.x2f(sk,sj,i);
  }

  // bx3
  if (nb.ox2==0) {
    sj=pmb->js, ej=pmb->je;
    if (pmb->block_size.nx2 > 1) {
      if (nb.ox1!=0) {
        if (nb.fi1==1) sj+=pmb->block_size.nx2/2;
        else          ej-=pmb->block_size.nx2/2;
      } else {
        if (nb.fi2==1) sj+=pmb->block_size.nx2/2;
        else          ej-=pmb->block_size.nx2/2;
      }
    }
  } else if (nb.ox2>0) { sj=pmb->je+1,      ej=pmb->je+NGHOST;}
  else              sj=pmb->js-NGHOST, ej=pmb->js-1;
  if (nb.ox3==0) {
    sk=pmb->ks, ek=pmb->ke;
    if (pmb->block_size.nx3 > 1) {
      ek++;
      if (nb.ox1!=0 && nb.ox2!=0) {
        if (nb.fi1==1) sk+=pmb->block_size.nx3/2;
        else          ek-=pmb->block_size.nx3/2;
      } else {
        if (nb.fi2==1) sk+=pmb->block_size.nx3/2;
        else          ek-=pmb->block_size.nx3/2;
      }
    }
  } else if (nb.ox3>0) { sk=pmb->ke+2,      ek=pmb->ke+NGHOST+1;}
  else              sk=pmb->ks-NGHOST, ek=pmb->ks-1;
  // include the overlapping faces in edge and corner boundaries
  if (nb.type != NEIGHBOR_FACE) {
    if (nb.ox3>0) sk--;
    else if (nb.ox3<0) ek++;
  }

  if (nb.polar) {
    Real sign = flip_across_pole_field[IB3] ? -1.0 : 1.0;
    for (int k=sk; k<=ek; ++k) {
      for (int j=ej; j>=sj; --j) {
#pragma omp simd linear(p)
        for (int i=si; i<=ei; ++i)
          dst.x3f(k,j,i) = sign*buf[p++];
      }
    }
  } else {
    BufferUtility::Unpack3DData(buf, dst.x3f, si, ei, sj, ej, sk, ek, p);
  }
  if (pmb->block_size.nx3==1) { // 1D or 2D
    for (int j=sj; j<=ej; ++j) {
#pragma omp simd
      for (int i=si; i<=ei; ++i)
        dst.x3f(sk+1,j,i) = dst.x3f(sk,j,i);
    }
  }

  return;
}

//----------------------------------------------------------------------------------------
//! \fn bool BoundaryValues::ReceiveFieldBoundaryBuffers(void)
//  \brief receive the magnetic field boundary data

bool BoundaryValues::ReceiveFieldBoundaryBuffers(void) {
  MeshBlock *pmb=pmy_block_;
  bool bflag=true;

  for (int n=0; n<nneighbor; n++) {
    NeighborBlock& nb = neighbor[n];
    if (bd_field_.flag[nb.bufid]==BNDRY_ARRIVED) continue;
    if (bd_field_.flag[nb.bufid]==BNDRY_WAITING) {
<<<<<<< HEAD
      if (nb.rank==Globals::my_rank) {// on the same process
        bflag=false;
        continue;
      } else { // MPI boundary
#ifdef MPI_PARALLEL
=======
      if (nb.rank==Globals::my_rank) { // on the same process
        flag=false;
        continue;
      }
#ifdef MPI_PARALLEL
      else { // NOLINT // MPI boundary
>>>>>>> 249c7aa2
        int test;
        MPI_Iprobe(MPI_ANY_SOURCE,MPI_ANY_TAG,MPI_COMM_WORLD,&test,MPI_STATUS_IGNORE);
        MPI_Test(&(bd_field_.req_recv[nb.bufid]),&test,MPI_STATUS_IGNORE);
        if (static_cast<bool>(test)==false) {
          bflag=false;
          continue;
        }
        bd_field_.flag[nb.bufid] = BNDRY_ARRIVED;
<<<<<<< HEAD
=======
      }
>>>>>>> 249c7aa2
#endif
      }
    }
  }

  return bflag;
}

//----------------------------------------------------------------------------------------
//! \fn void BoundaryValues::SetFieldBoundaries(FaceField &dst)
//  \brief set the magnetic field boundary data

void BoundaryValues::SetFieldBoundaries(FaceField &dst) {
  MeshBlock *pmb=pmy_block_;

  for (int n=0; n<nneighbor; n++) {
    NeighborBlock& nb = neighbor[n];
    if (nb.level==pmb->loc.level)
      SetFieldBoundarySameLevel(dst, bd_field_.recv[nb.bufid], nb);
    else if (nb.level<pmb->loc.level)
      SetFieldBoundaryFromCoarser(bd_field_.recv[nb.bufid], nb);
    else
      SetFieldBoundaryFromFiner(dst, bd_field_.recv[nb.bufid], nb);
    bd_field_.flag[nb.bufid] = BNDRY_COMPLETED; // completed
  }

<<<<<<< HEAD
  if (block_bcs[INNER_X2] == POLAR_BNDRY or block_bcs[OUTER_X2] == POLAR_BNDRY) {
=======
  if (flag
      && (block_bcs[INNER_X2] == POLAR_BNDRY || block_bcs[OUTER_X2] == POLAR_BNDRY)) {
>>>>>>> 249c7aa2
    PolarSingleField(dst);
    PolarAxisFieldAverage(dst);
  }

  return;
}

//----------------------------------------------------------------------------------------
//! \fn void BoundaryValues::ReceiveAndSetFieldBoundariesWithWait(FaceField &dst)
//  \brief receive and set the magnetic field boundary data for initialization

void BoundaryValues::ReceiveAndSetFieldBoundariesWithWait(FaceField &dst) {
  MeshBlock *pmb=pmy_block_;

  for (int n=0; n<nneighbor; n++) {
    NeighborBlock& nb = neighbor[n];
#ifdef MPI_PARALLEL
    if (nb.rank!=Globals::my_rank)
      MPI_Wait(&(bd_field_.req_recv[nb.bufid]),MPI_STATUS_IGNORE);
#endif
    if (nb.level==pmb->loc.level)
      SetFieldBoundarySameLevel(dst, bd_field_.recv[nb.bufid], nb);
    else if (nb.level<pmb->loc.level)
      SetFieldBoundaryFromCoarser(bd_field_.recv[nb.bufid], nb);
    else
      SetFieldBoundaryFromFiner(dst, bd_field_.recv[nb.bufid], nb);
    bd_field_.flag[nb.bufid] = BNDRY_COMPLETED; // completed
  }

  if (block_bcs[INNER_X2] == POLAR_BNDRY || block_bcs[OUTER_X2] == POLAR_BNDRY) {
    PolarSingleField(dst);
    PolarAxisFieldAverage(dst);
  }

  return;
}

//----------------------------------------------------------------------------------------
//! \fn void BoundaryValues::PolarSingleField(FaceField &dst)
//
//  \brief single block in the azimuthal direction for the polar boundary

void BoundaryValues::PolarSingleField(FaceField &dst) {
  MeshBlock *pmb=pmy_block_;
  if (pmb->loc.level == pmb->pmy_mesh->root_level && pmb->pmy_mesh->nrbx3 == 1
      && pmb->block_size.nx3 > 1) {
    if (block_bcs[INNER_X2]==POLAR_BNDRY) {
      int nx3_half = (pmb->ke - pmb->ks + 1) / 2;
      for (int j=pmb->js-NGHOST; j<=pmb->js-1; ++j) {
        for (int i=pmb->is-NGHOST; i<=pmb->ie+NGHOST+1; ++i) {
          for (int k=pmb->ks-NGHOST; k<=pmb->ke+NGHOST; ++k)
            exc_(k)=dst.x1f(k,j,i);
          for (int k=pmb->ks-NGHOST; k<=pmb->ke+NGHOST; ++k) {
            int k_shift = k;
            k_shift += (k < (nx3_half+NGHOST) ? 1 : -1) * nx3_half;
            dst.x1f(k,j,i)=exc_(k_shift);
          }
        }
      }
      for (int j=pmb->js-NGHOST; j<=pmb->js-1; ++j) {
        for (int i=pmb->is-NGHOST; i<=pmb->ie+NGHOST; ++i) {
          for (int k=pmb->ks-NGHOST; k<=pmb->ke+NGHOST; ++k)
            exc_(k)=dst.x2f(k,j,i);
          for (int k=pmb->ks-NGHOST; k<=pmb->ke+NGHOST; ++k) {
            int k_shift = k;
            k_shift += (k < (nx3_half+NGHOST) ? 1 : -1) * nx3_half;
            dst.x2f(k,j,i)=exc_(k_shift);
          }
        }
      }
      for (int j=pmb->js-NGHOST; j<=pmb->js-1; ++j) {
        for (int i=pmb->is-NGHOST; i<=pmb->ie+NGHOST; ++i) {
          for (int k=pmb->ks-NGHOST; k<=pmb->ke+NGHOST+1; ++k)
            exc_(k)=dst.x3f(k,j,i);
          for (int k=pmb->ks-NGHOST; k<=pmb->ke+NGHOST+1; ++k) {
            int k_shift = k;
            k_shift += (k < (nx3_half+NGHOST) ? 1 : -1) * nx3_half;
            dst.x3f(k,j,i)=exc_(k_shift);
          }
        }
      }
    }

    if (block_bcs[OUTER_X2]==POLAR_BNDRY) {
      int nx3_half = (pmb->ke - pmb->ks + 1) / 2;
      for (int j=pmb->je+1; j<=pmb->je+NGHOST; ++j) {
        for (int i=pmb->is-NGHOST; i<=pmb->ie+NGHOST+1; ++i) {
          for (int k=pmb->ks-NGHOST; k<=pmb->ke+NGHOST; ++k)
            exc_(k)=dst.x1f(k,j,i);
          for (int k=pmb->ks-NGHOST; k<=pmb->ke+NGHOST; ++k) {
            int k_shift = k;
            k_shift += (k < (nx3_half+NGHOST) ? 1 : -1) * nx3_half;
            dst.x1f(k,j,i)=exc_(k_shift);
          }
        }
      }
      for (int j=pmb->je+2; j<=pmb->je+NGHOST+1; ++j) {
        for (int i=pmb->is-NGHOST; i<=pmb->ie+NGHOST; ++i) {
          for (int k=pmb->ks-NGHOST; k<=pmb->ke+NGHOST; ++k)
            exc_(k)=dst.x2f(k,j,i);
          for (int k=pmb->ks-NGHOST; k<=pmb->ke+NGHOST; ++k) {
            int k_shift = k;
            k_shift += (k < (nx3_half+NGHOST) ? 1 : -1) * nx3_half;
            dst.x2f(k,j,i)=exc_(k_shift);
          }
        }
      }
      for (int j=pmb->je+1; j<=pmb->je+NGHOST; ++j) {
        for (int i=pmb->is-NGHOST; i<=pmb->ie+NGHOST; ++i) {
          for (int k=pmb->ks-NGHOST; k<=pmb->ke+NGHOST+1; ++k)
            exc_(k)=dst.x3f(k,j,i);
          for (int k=pmb->ks-NGHOST; k<=pmb->ke+NGHOST+1; ++k) {
            int k_shift = k;
            k_shift += (k < (nx3_half+NGHOST) ? 1 : -1) * nx3_half;
            dst.x3f(k,j,i)=exc_(k_shift);
          }
        }
      }
    }
  }
  return;
}

//----------------------------------------------------------------------------------------
//! \fn void BoundaryValues::PolarAxisFieldAverage(FaceField &dst)
//
//  \brief set theta-component of field along axis

void BoundaryValues::PolarAxisFieldAverage(FaceField &dst) {
  MeshBlock *pmb = pmy_block_;
  int is = pmb->is - NGHOST;
  int ie = pmb->ie + NGHOST;
  int ks = pmb->ks;
  int ke = pmb->ke;
  if (pmb->block_size.nx3 > 1) {
    ks -= NGHOST;
    ke += NGHOST;
  }
  if (block_bcs[INNER_X2] == POLAR_BNDRY) {
    int j = pmb->js;
    for (int k=ks; k<=ke; ++k) {
      for (int i=is; i<=ie; ++i) {
        dst.x2f(k,j,i) = 0.5 * (dst.x2f(k,j-1,i) + dst.x2f(k,j+1,i));
      }
    }
  }
  if (block_bcs[OUTER_X2] == POLAR_BNDRY) {
    int j = pmb->je + 1;
    for (int k=ks; k<=ke; ++k) {
      for (int i=is; i<=ie; ++i) {
        dst.x2f(k,j,i) = 0.5 * (dst.x2f(k,j-1,i) + dst.x2f(k,j+1,i));
      }
    }
  }
  return;
}<|MERGE_RESOLUTION|>--- conflicted
+++ resolved
@@ -713,20 +713,12 @@
     NeighborBlock& nb = neighbor[n];
     if (bd_field_.flag[nb.bufid]==BNDRY_ARRIVED) continue;
     if (bd_field_.flag[nb.bufid]==BNDRY_WAITING) {
-<<<<<<< HEAD
-      if (nb.rank==Globals::my_rank) {// on the same process
+      if (nb.rank==Globals::my_rank) { // on the same process
         bflag=false;
         continue;
-      } else { // MPI boundary
-#ifdef MPI_PARALLEL
-=======
-      if (nb.rank==Globals::my_rank) { // on the same process
-        flag=false;
-        continue;
       }
 #ifdef MPI_PARALLEL
       else { // NOLINT // MPI boundary
->>>>>>> 249c7aa2
         int test;
         MPI_Iprobe(MPI_ANY_SOURCE,MPI_ANY_TAG,MPI_COMM_WORLD,&test,MPI_STATUS_IGNORE);
         MPI_Test(&(bd_field_.req_recv[nb.bufid]),&test,MPI_STATUS_IGNORE);
@@ -735,15 +727,10 @@
           continue;
         }
         bd_field_.flag[nb.bufid] = BNDRY_ARRIVED;
-<<<<<<< HEAD
-=======
-      }
->>>>>>> 249c7aa2
+      }
 #endif
-      }
-    }
-  }
-
+    }
+  }
   return bflag;
 }
 
@@ -764,17 +751,10 @@
       SetFieldBoundaryFromFiner(dst, bd_field_.recv[nb.bufid], nb);
     bd_field_.flag[nb.bufid] = BNDRY_COMPLETED; // completed
   }
-
-<<<<<<< HEAD
-  if (block_bcs[INNER_X2] == POLAR_BNDRY or block_bcs[OUTER_X2] == POLAR_BNDRY) {
-=======
-  if (flag
-      && (block_bcs[INNER_X2] == POLAR_BNDRY || block_bcs[OUTER_X2] == POLAR_BNDRY)) {
->>>>>>> 249c7aa2
+  if (block_bcs[INNER_X2] == POLAR_BNDRY || block_bcs[OUTER_X2] == POLAR_BNDRY) {
     PolarSingleField(dst);
     PolarAxisFieldAverage(dst);
   }
-
   return;
 }
 
