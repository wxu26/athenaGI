// Minkowski spacetime, Minkowski (Cartesian) coordinates
// Notes:
//   coordinates: t, x, y, z
//   metric: ds^2 = -dt^2 + dx^2 + dy^2 + dz^2

// Primary header
#include "coordinates.hpp"

// C++ headers
#include <cmath>  // sqrt()

// Athena headers
#include "../athena.hpp"           // enums, macros, Real
#include "../athena_arrays.hpp"    // AthenaArray
#include "../mesh.hpp"             // MeshBlock

//--------------------------------------------------------------------------------------

// Constructor
// Inputs:
//   pb: pointer to block containing this grid
//   pin: pointer to runtime inputs
Coordinates::Coordinates(MeshBlock *pb, ParameterInput *pin)
{
  // Set pointer to host MeshBlock
  pmy_block = pb;

  // Set face centered positions and distances
  AllocateAndSetBasicCoordinates();

  // Initialize volume-averaged positions and spacings: x-direction
  for (int i = pb->is-NGHOST; i <= pb->ie+NGHOST; ++i)
    x1v(i) = 0.5 * (x1f(i) + x1f(i+1));
  for (int i = pb->is-NGHOST; i <= pb->ie+NGHOST-1; ++i)
    dx1v(i) = x1v(i+1) - x1v(i);

  // Initialize volume-averaged positions and spacings: y-direction
  if (pb->block_size.nx2 == 1)  // no extent
  {
    x2v(pb->js) = 0.5 * (x2f(pb->js) + x2f(pb->js+1));
    dx2v(pb->js) = dx2f(pb->js);
  }
  else  // extended
  {
    for (int j = pb->js-NGHOST; j <= pb->je+NGHOST; ++j)
      x2v(j) = 0.5 * (x2f(j) + x2f(j+1));
    for (int j = pb->js-NGHOST; j <= pb->je+NGHOST-1; ++j)
      dx2v(j) = x2v(j+1) - x2v(j);
  }

  // Initialize volume-averaged positions and spacings: z-direction
  if (pb->block_size.nx3 == 1)  // no extent
  {
    x3v(pb->ks) = 0.5 * (x3f(pb->ks) + x3f(pb->ks+1));
    dx3v(pb->ks) = dx3f(pb->ks);
  }
  else  // extended
  {
    for (int k = pb->ks-NGHOST; k <= pb->ke+NGHOST; ++k)
      x3v(k) = 0.5 * (x3f(k) + x3f(k+1));
    for (int k = pb->ks-NGHOST; k <= pb->ke+NGHOST-1; ++k)
      dx3v(k) = x3v(k+1) - x3v(k);
  }

  if(pb->pmy_mesh->multilevel==true) { // calc coarse coodinates
    int cis = pb->cis; int cjs = pb->cjs; int cks = pb->cks;
    int cie = pb->cie; int cje = pb->cje; int cke = pb->cke;
    for (int i=cis-(pb->cnghost); i<=cie+(pb->cnghost); ++i) {
      coarse_x1v(i) = 0.5*(coarse_x1f(i+1) + coarse_x1f(i));
    }
    if (pb->block_size.nx2 == 1) {
      coarse_x2v(cjs) = 0.5*(coarse_x2f(cjs+1) + coarse_x2f(cjs));
    } else {
      for (int j=cjs-(pb->cnghost); j<=cje+(pb->cnghost); ++j) {
        coarse_x2v(j) = 0.5*(coarse_x2f(j+1) + coarse_x2f(j));
      }
    }
    if (pb->block_size.nx3 == 1) {
      coarse_x3v(cks) = 0.5*(coarse_x3f(cks+1) + coarse_x3f(cks));
    } else {
      for (int k=cks-(pb->cnghost); k<=cke+(pb->cnghost); ++k) {
        coarse_x3v(k) = 0.5*(coarse_x3f(k+1) + coarse_x3f(k));
      }
    }

    if (MAGNETIC_FIELDS_ENABLED) {
      for (int i=is-(NGHOST); i<=ie+(NGHOST); ++i)
        x1s2(i) = x1s3(i) = x1v(i);
      for (int i=cis-(pmb->cnghost); i<=cie+(pmb->cnghost); ++i)
        coarse_x1s2(i) = coarse_x1s3(i) = coarse_x1v(i);
      if (pmb->block_size.nx2 == 1) {
        x2s1(js) = x2s3(js) = x2v(js);
        coarse_x2s1(js) = coarse_x2s3(js) = coarse_x2v(js);
      }
      else {
        for (int j=js-(NGHOST); j<=je+(NGHOST); ++j)
          x2s1(j) = x2s3(j) = x2v(j);
        for (int j=cjs-(pmb->cnghost); j<=cje+(pmb->cnghost); ++j)
          coarse_x2s1(j) = coarse_x2s3(j) = coarse_x2v(j);
      }
      if (pmb->block_size.nx3 == 1) {
        x3s1(ks) = x3s2(ks) = x3v(ks);
        coarse_x3s1(ks) = coarse_x3s2(ks) = coarse_x3v(ks);
      }
      else {
        for (int k=ks-(NGHOST); k<=ke+(NGHOST); ++k)
          x3s1(k) = x3s2(k) = x3v(k);
        for (int k=cks-(pmb->cnghost); k<=cke+(pmb->cnghost); ++k)
          coarse_x3s1(k) = coarse_x3s2(k) = coarse_x3v(k);
      }
    }
  }

}

//--------------------------------------------------------------------------------------

// Destructor
Coordinates::~Coordinates()
{
  DeleteBasicCoordinates();
}

//--------------------------------------------------------------------------------------

// Function for computing cell volumes
// Inputs:
//   k: z-index
//   j: y-index
//   il,iu: x-index bounds
// Outputs:
//   volumes: 1D array of cell volumes
// Notes:
//   \Delta V = \Delta x * \Delta y * \Delta z
//   cf. GetCellVolume()
void Coordinates::CellVolume(const int k, const int j, const int il, const int iu,
    AthenaArray<Real> &volumes)
{
  #pragma simd
  for (int i = il; i <= iu; ++i)
    volumes(i) = dx1f(i) * dx2f(j) * dx3f(k);
  return;
}

<<<<<<< HEAD
// GetCellVolume returns only one CellVolume at i
=======
//--------------------------------------------------------------------------------------

// Function for computing single cell volume
// Inputs:
//   k,j,i: z-, y-, and x-indices
// Outputs:
//   returned value: cell volume
// Notes:
//   \Delta V = \Delta x * \Delta y * \Delta z
//   cf. CellVolume()
>>>>>>> 24b4f2c3
Real Coordinates::GetCellVolume(const int k, const int j, const int i)
{
  return dx1f(i) * dx2f(j) * dx3f(k);
}

//--------------------------------------------------------------------------------------

// Function for computing areas orthogonal to x
// Inputs:
//   k: z-index
//   j: y-index
//   il,iu: x-index bounds
// Outputs:
//   areas: 1D array of interface areas orthogonal to x
// Notes:
//   \Delta A = \Delta y * \Delta z
//   cf. GetFace1Area()
void Coordinates::Face1Area(const int k, const int j, const int il, const int iu,
    AthenaArray<Real> &areas)
{
  #pragma simd
  for (int i = il; i <= iu; ++i)
    areas(i) = dx2f(j) * dx3f(k);
  return;
}

//--------------------------------------------------------------------------------------

// Function for computing single area orthogonal to x
// Inputs:
//   k,j,i: z-, y-, and x-indices
// Outputs:
//   returned value: interface area orthogonal to x
// Notes:
//   \Delta A = \Delta y * \Delta z
//   cf. Face1Area()
Real Coordinates::GetFace1Area(const int k, const int j, const int i)
{
  return dx2f(j) * dx3f(k);
}

//--------------------------------------------------------------------------------------

// Function for computing areas orthogonal to y
// Inputs:
//   k: z-index
//   j: y-index
//   il,iu: x-index bounds
// Outputs:
//   areas: 1D array of interface areas orthogonal to y
// Notes:
//   \Delta A = \Delta x * \Delta z
void Coordinates::Face2Area(const int k, const int j, const int il, const int iu,
    AthenaArray<Real> &areas)
{
  #pragma simd
  for (int i = il; i <= iu; ++i)
    areas(i) = dx1f(i) * dx3f(k);
  return;
}

//--------------------------------------------------------------------------------------

// Function for computing areas orthogonal to z
// Inputs:
//   k: z-index
//   j: y-index
//   il,iu: x-index bounds
// Outputs:
//   areas: 1D array of interface areas orthogonal to z
// Notes:
//   \Delta A = \Delta x * \Delta y
void Coordinates::Face3Area(const int k, const int j, const int il, const int iu,
    AthenaArray<Real> &areas)
{
  #pragma simd
  for (int i = il; i <= iu; ++i)
    areas(i) = dx1f(i) * dx2f(j);
  return;
}

<<<<<<< HEAD
// GetFace1Area returns only one Face1Area at i
Real Coordinates::GetFace1Area(const int k, const int j, const int i)
{
  return dx2f(j)*dx3f(k);
}


=======
>>>>>>> 24b4f2c3
//--------------------------------------------------------------------------------------

// Function for computing lengths of edges in the x-direction
// Inputs:
//   k: z-index (unused)
//   j: y-index (unused)
//   il,iu: x-index bounds
// Outputs:
//   lengths: 1D array of edge lengths along x
// Notes:
//   \Delta L = \Delta x
void Coordinates::Edge1Length(const int k, const int j, const int il, const int iu,
    AthenaArray<Real> &lengths)
{
  #pragma simd
  for (int i = il; i <= iu; ++i)
    lengths(i) = dx1f(i);
  return;
}

//--------------------------------------------------------------------------------------

// Function for computing lengths of edges in the y-direction
// Inputs:
//   k: z-index (unused)
//   j: y-index
//   il,iu: x-index bounds
// Outputs:
//   lengths: 1D array of edge lengths along y
// Notes:
//   \Delta L = \Delta y
void Coordinates::Edge2Length(const int k, const int j, const int il, const int iu,
    AthenaArray<Real> &lengths)
{
  #pragma simd
  for (int i = il; i <= iu; ++i)
    lengths(i) = dx2f(j);
  return;
}

//--------------------------------------------------------------------------------------

// Function for computing lengths of edges in the z-direction
// Inputs:
//   k: z-index
//   j: y-index (unused)
//   il,iu: x-index bounds
// Outputs:
//   lengths: 1D array of edge lengths along z
// Notes:
//   \Delta L = \Delta z
void Coordinates::Edge3Length(const int k, const int j, const int il, const int iu,
    AthenaArray<Real> &lengths)
{
  #pragma simd
  for (int i = il; i <= iu; ++i)
    lengths(k) = dx3f(k);
  return;
}

// GetEdge?Length functions: return one edge length at i
Real Coordinates::GetEdge2Length(const int k, const int j, const int i)
{
  return dx2f(j);
}

Real Coordinates::GetEdge3Length(const int k, const int j, const int i)
{
  return dx3f(k);
}

//--------------------------------------------------------------------------------------

// Function for computing widths of cells in the x-direction
// Inputs:
//   k: z-index (unused)
//   j: y-index (unused)
//   i: x-index
// Outputs:
//   returned value: x-width of cell (i,j,k)
// Notes:
//   \Delta W = \Delta x
Real Coordinates::CenterWidth1(const int k, const int j, const int i)
{
  return dx1f(i);
}

//--------------------------------------------------------------------------------------

// Function for computing widths of cells in the y-direction
// Inputs:
//   k: z-index (unused)
//   j: y-index
//   i: x-index (unused)
// Outputs:
//   returned value: y-width of cell (i,j,k)
// Notes:
//   \Delta W = \Delta y
Real Coordinates::CenterWidth2(const int k, const int j, const int i)
{
  return dx2f(j);
}

//--------------------------------------------------------------------------------------

// Function for computing widths of cells in the z-direction
// Inputs:
//   k: z-index
//   j: y-index (unused)
//   i: x-index (unused)
// Outputs:
//   returned value: z-width of cell (i,j,k)
// Notes:
//   \Delta W = \Delta z
Real Coordinates::CenterWidth3(const int k, const int j, const int i)
{
  return dx3f(k);
}

//--------------------------------------------------------------------------------------

// Function for computing source terms using x-fluxes
// Inputs:
//   k,j: z- and y-indices
//   dt: size of timestep
//   flux: 1D array of x-fluxes
//   prim: 3D array of primitive values at beginning of half timestep
//   bb_cc: 3D array of cell-centered magnetic fields
// Outputs:
//   cons: source terms added to k,j-slice of 3D array of conserved variables
// Notes:
//   source terms all vanish identically
void Coordinates::CoordSrcTermsX1(const int k, const int j, const Real dt,
  const AthenaArray<Real> &flux, const AthenaArray<Real> &prim,
  const AthenaArray<Real> &bb_cc, AthenaArray<Real> &cons)
{
  return;
}

//--------------------------------------------------------------------------------------

// Function for computing source terms using y-fluxes
// Inputs:
//   k,j: z- and y-indices
//   dt: size of timestep
//   flux_j: 1D array of y-fluxes left of cells j
//   flux_jp1: 1D array of y-fluxes right of cells j
//   prim: 3D array of primitive values at beginning of half timestep
//   bcc: 3D array of cell-centered magnetic fields
// Outputs:
//   cons: source terms added to k,j-slice of 3D array of conserved variables
// Notes:
//   source terms all vanish identically
void Coordinates::CoordSrcTermsX2(const int k, const int j, const Real dt,
  const AthenaArray<Real> &flux_j, const AthenaArray<Real> &flux_jp1,
  const AthenaArray<Real> &prim, const AthenaArray<Real> &bcc, AthenaArray<Real> &cons)
{
  return;
}

//--------------------------------------------------------------------------------------

// Function for computing source terms using z-fluxes
// Inputs:
//   k,j: z- and y-indices
//   dt: size of timestep
//   flux_k: 2D array of z-fluxes left of cells k
//   flux_kp1: 2D array of z-fluxes right of cells k
//   prim: 3D array of primitive values at beginning of half timestep
//   bcc: 3D array of cell-centered magnetic fields
// Outputs:
//   cons: source terms added to k,j-slice of 3D array of conserved variables
// Notes:
//   source terms all vanish identically
void Coordinates::CoordSrcTermsX3(const int k, const int j, const Real dt,
  const AthenaArray<Real> &flux_k, const AthenaArray<Real> &flux_kp1,
  const AthenaArray<Real> &prim, const AthenaArray<Real> &bcc, AthenaArray<Real> &cons)
{
  return;
}

//--------------------------------------------------------------------------------------

// Function for computing cell-centered metric coefficients
// Inputs:
//   k,j: z- and y-indices
//   il,iu: x-index bounds
// Outputs:
//   g: array of metric components in 1D
//   g_inv: array of inverse metric components in 1D
void Coordinates::CellMetric(const int k, const int j, const int il, const int iu,
    AthenaArray<Real> &g, AthenaArray<Real> &g_inv)
{
  #pragma simd
  for (int i = il; i <= iu; ++i)
  {
    g(I00,i) = -1.0;
    g(I11,i) = 1.0;
    g(I22,i) = 1.0;
    g(I33,i) = 1.0;
    g_inv(I00,i) = -1.0;
    g_inv(I11,i) = 1.0;
    g_inv(I22,i) = 1.0;
    g_inv(I33,i) = 1.0;
  }
  return;
}

//--------------------------------------------------------------------------------------

// Function for computing face-centered metric coefficients: x-interface
// Inputs:
//   k,j: z- and y-indices
//   il,iu: x-index bounds
// Outputs:
//   g: array of metric components in 1D
//   g_inv: array of inverse metric components in 1D
void Coordinates::Face1Metric(const int k, const int j, const int il, const int iu,
    AthenaArray<Real> &g, AthenaArray<Real> &g_inv)
{
  #pragma simd
  for (int i = il; i <= iu; ++i)
  {
    g(I00,i) = -1.0;
    g(I11,i) = 1.0;
    g(I22,i) = 1.0;
    g(I33,i) = 1.0;
    g_inv(I00,i) = -1.0;
    g_inv(I11,i) = 1.0;
    g_inv(I22,i) = 1.0;
    g_inv(I33,i) = 1.0;
  }
  return;
}

//--------------------------------------------------------------------------------------

// Function for computing face-centered metric coefficients: y-interface
// Inputs:
//   k,j: z- and y-indices
//   il,iu: x-index bounds
// Outputs:
//   g: array of metric components in 1D
//   g_inv: array of inverse metric components in 1D
void Coordinates::Face2Metric(const int k, const int j, const int il, const int iu,
    AthenaArray<Real> &g, AthenaArray<Real> &g_inv)
{
  #pragma simd
  for (int i = il; i <= iu; ++i)
  {
    g(I00,i) = -1.0;
    g(I11,i) = 1.0;
    g(I22,i) = 1.0;
    g(I33,i) = 1.0;
    g_inv(I00,i) = -1.0;
    g_inv(I11,i) = 1.0;
    g_inv(I22,i) = 1.0;
    g_inv(I33,i) = 1.0;
  }
  return;
}

//--------------------------------------------------------------------------------------

// Function for computing face-centered metric coefficients: z-interface
// Inputs:
//   k,j: z- and y-indices
//   il,iu: x-index bounds
// Outputs:
//   g: array of metric components in 1D
//   g_inv: array of inverse metric components in 1D
void Coordinates::Face3Metric(const int k, const int j, const int il, const int iu,
    AthenaArray<Real> &g, AthenaArray<Real> &g_inv)
{
  #pragma simd
  for (int i = il; i <= iu; ++i)
  {
    g(I00,i) = -1.0;
    g(I11,i) = 1.0;
    g(I22,i) = 1.0;
    g(I33,i) = 1.0;
    g_inv(I00,i) = -1.0;
    g_inv(I11,i) = 1.0;
    g_inv(I22,i) = 1.0;
    g_inv(I33,i) = 1.0;
  }
  return;
}

//--------------------------------------------------------------------------------------

// Function for transforming primitives to locally flat frame: x-interface
// Inputs:
//   k,j: z- and y-indices
//   il,iu: x-index bounds
//   bb1: 3D array of normal components B^1 of magnetic field, in global coordinates
//   prim_l: 1D array of left primitives, using global coordinates
//   prim_r: 1D array of right primitives, using global coordinates
// Outputs:
//   prim_l: values overwritten in local coordinates
//   prim_r: values overwritten in local coordinates
//   bbx: 1D array of normal magnetic fields, in local coordinates
// Notes:
//   transformation is trivial
void Coordinates::PrimToLocal1(const int k, const int j, const int il, const int iu,
    const AthenaArray<Real> &bb1, AthenaArray<Real> &prim_l,
    AthenaArray<Real> &prim_r, AthenaArray<Real> &bbx)
{
  if (MAGNETIC_FIELDS_ENABLED)
  {
    #pragma simd
    for (int i = il; i <= iu; ++i)
      bbx(i) = bb1(k,j,i);
  }
  return;
}

//--------------------------------------------------------------------------------------

// Function for transforming primitives to locally flat frame: y-interface
// Inputs:
//   k,j: z- and y-indices
//   il,iu: x-index bounds
//   bb2: 3D array of normal components B^2 of magnetic field, in global coordinates
//   prim_l: 1D array of left primitives, using global coordinates
//   prim_r: 1D array of right primitives, using global coordinates
// Outputs:
//   prim_l: values overwritten in local coordinates
//   prim_r: values overwritten in local coordinates
//   bbx: 1D array of normal magnetic fields, in local coordinates
// Notes:
//   transformation is trivial
void Coordinates::PrimToLocal2(const int k, const int j, const int il, const int iu,
    const AthenaArray<Real> &bb2, AthenaArray<Real> &prim_l,
    AthenaArray<Real> &prim_r, AthenaArray<Real> &bbx)
{
  if (MAGNETIC_FIELDS_ENABLED)
  {
    #pragma simd
    for (int i = il; i <= iu; ++i)
      bbx(i) = bb2(k,j,i);
  }
  return;
}

//--------------------------------------------------------------------------------------

// Function for transforming primitives to locally flat frame: z-interface
// Inputs:
//   k,j: z- and y-indices
//   il,iu: x-index bounds
//   bb3: 3D array of normal components B^3 of magnetic field, in global coordinates
//   prim_l: 1D array of left primitives, using global coordinates
//   prim_r: 1D array of right primitives, using global coordinates
// Outputs:
//   prim_l: values overwritten in local coordinates
//   prim_r: values overwritten in local coordinates
//   bbx: 1D array of normal magnetic fields, in local coordinates
// Notes:
//   transformation is trivial
void Coordinates::PrimToLocal3(const int k, const int j, const int il, const int iu,
    const AthenaArray<Real> &bb3, AthenaArray<Real> &prim_l,
    AthenaArray<Real> &prim_r, AthenaArray<Real> &bbx)
{
  if (MAGNETIC_FIELDS_ENABLED)
  {
    #pragma simd
    for (int i = il; i <= iu; ++i)
      bbx(i) = bb3(k,j,i);
  }
  return;
}

//--------------------------------------------------------------------------------------

// Function for transforming fluxes to global frame: x-interface
// Inputs:
//   k,j: z- and y-indices
//   il,iu: x-index bounds
//   cons: array of conserved quantities in 1D, using local coordinates (unused)
//   bbx: 1D array of longitudinal magnetic fields, in local coordinates (unused)
//   flux: array of fluxes in 1D, using local coordinates
// Outputs:
//   flux: values overwritten in global coordinates
// Notes:
//   transformation is trivial except for sign change from lowering time index
void Coordinates::FluxToGlobal1(const int k, const int j, const int il, const int iu,
    const AthenaArray<Real> &cons, const AthenaArray<Real> &bbx,
    AthenaArray<Real> &flux)
{
  #pragma simd
  for (int i = il; i <= iu; ++i)
  {
    const Real &txt = flux(IEN,i);
    Real &t10 = flux(IEN,i);
    t10 = -txt;
  }
  return;
}

//--------------------------------------------------------------------------------------

// Function for transforming fluxes to global frame: y-interface
// Inputs:
//   k,j: z- and y-indices
//   il,iu: x-index bounds
//   cons: array of conserved quantities in 1D, using local coordinates (unused)
//   bbx: 1D array of longitudinal magnetic fields, in local coordinates (unused)
//   flux: array of fluxes in 1D, using local coordinates
// Outputs:
//   flux: values overwritten in global coordinates
// Notes:
//   transformation is trivial except for sign change from lowering time index
void Coordinates::FluxToGlobal2(const int k, const int j, const int il, const int iu,
    const AthenaArray<Real> &cons, const AthenaArray<Real> &bbx,
    AthenaArray<Real> &flux)
{
  #pragma simd
  for (int i = il; i <= iu; ++i)
  {
    const Real &tyt = flux(IEN,i);
    Real &t20 = flux(IEN,i);
    t20 = -tyt;
  }
  return;
}

//--------------------------------------------------------------------------------------

// Function for transforming fluxes to global frame: z-interface
// Inputs:
//   k,j: z- and y-indices
//   il,iu: x-index bounds
//   cons: array of conserved quantities in 1D, using local coordinates (unused)
//   bbx: 1D array of longitudinal magnetic fields, in local coordinates (unused)
//   flux: array of fluxes in 1D, using local coordinates
// Outputs:
//   flux: values overwritten in global coordinates
// Notes:
//   transformation is trivial except for sign change from lowering time index
void Coordinates::FluxToGlobal3(const int k, const int j, const int il, const int iu,
    const AthenaArray<Real> &cons, const AthenaArray<Real> &bbx,
    AthenaArray<Real> &flux)
{
  #pragma simd
  for (int i = il; i <= iu; ++i)
  {
    const Real &tzt = flux(IEN,i);
    Real &t30 = flux(IEN,i);
    t30 = -tzt;
  }
  return;
}

//--------------------------------------------------------------------------------------

// Function for calculating distance between two points
// Inputs:
//   a1,a2,a3: global coordinates of first point
//   bx,by,bz: Minkowski coordinates of second point
// Outputs:
//   returned value: Euclidean distance between a and b
Real Coordinates::DistanceBetweenPoints(Real a1, Real a2, Real a3, Real bx, Real by,
    Real bz)
{
  Real ax = a1;
  Real ay = a2;
  Real az = a3;
  return std::sqrt(SQR(ax-bx) + SQR(ay-by) + SQR(az-bz));
}

//--------------------------------------------------------------------------------------

// Function for calculating Minkowski coordinates of cell
// Inputs:
//   x0,x1,x2,x3: Minkowski coordinates
// Outputs:
//   pt,px,py,pz: Minkowski coordinate values set
// Notes:
//   transformation is trivial
void Coordinates::MinkowskiCoordinates(Real x0, Real x1, Real x2, Real x3,
    Real *pt, Real *px, Real *py, Real *pz)
{
  *pt = x0;
  *px = x1;
  *py = x2;
  *pz = x3;
  return;
}

//--------------------------------------------------------------------------------------

// Function for transforming 4-vector from Minkowski to global: cell-centered
// Inputs:
//   at,ax,ay,az: upper 4-vector components in Minkowski coordinates
//   k,j,i: z-, y-, and x-indices (unused)
// Outputs:
//   pa0,pa1,pa2,pa3: pointers to upper 4-vector components in global coordinates
// Notes:
//   transformation is trivial
void Coordinates::TransformVectorCell(
    Real at, Real ax, Real ay, Real az, int k, int j, int i,
    Real *pa0, Real *pa1, Real *pa2, Real *pa3)
{
  *pa0 = at;
  *pa1 = ax;
  *pa2 = ay;
  *pa3 = az;
  return;
}

//--------------------------------------------------------------------------------------

// Function for transforming 4-vector from Minkowski to global: x-interface
// Inputs:
//   at,ax,ay,az: upper 4-vector components in Minkowski coordinates
//   k,j,i: z-, y-, and x-indices (unused)
// Outputs:
//   pa0,pa1,pa2,pa3: pointers to upper 4-vector components in global coordinates
// Notes:
//   transformation is trivial
void Coordinates::TransformVectorFace1(
    Real at, Real ax, Real ay, Real az, int k, int j, int i,
    Real *pa0, Real *pa1, Real *pa2, Real *pa3)
{
  *pa0 = at;
  *pa1 = ax;
  *pa2 = ay;
  *pa3 = az;
  return;
}

//--------------------------------------------------------------------------------------

// Function for transforming 4-vector from Minkowski to global: y-interface
// Inputs:
//   at,ax,ay,az: upper 4-vector components in Minkowski coordinates
//   k,j,i: z-, y-, and x-indices (unused)
// Outputs:
//   pa0,pa1,pa2,pa3: pointers to upper 4-vector components in global coordinates
// Notes:
//   transformation is trivial
void Coordinates::TransformVectorFace2(
    Real at, Real ax, Real ay, Real az, int k, int j, int i,
    Real *pa0, Real *pa1, Real *pa2, Real *pa3)
{
  *pa0 = at;
  *pa1 = ax;
  *pa2 = ay;
  *pa3 = az;
  return;
}

//--------------------------------------------------------------------------------------

// Function for transforming 4-vector from Minkowski to global: z-interface
// Inputs:
//   at,ax,ay,az: upper 4-vector components in Minkowski coordinates
//   k,j,i: z-, y-, and x-indices (unused)
// Outputs:
//   pa0,pa1,pa2,pa3: pointers to upper 4-vector components in global coordinates
// Notes:
//   transformation is trivial
void Coordinates::TransformVectorFace3(
    Real at, Real ax, Real ay, Real az, int k, int j, int i,
    Real *pa0, Real *pa1, Real *pa2, Real *pa3)
{
  *pa0 = at;
  *pa1 = ax;
  *pa2 = ay;
  *pa3 = az;
  return;
}

//--------------------------------------------------------------------------------------

// Function for lowering contravariant components of a vector
// Inputs:
//   a0,a1,a2,a3: contravariant components of vector
//   k,j,i: indices of cell in which transformation is desired
// Outputs:
//   pa_0,pa_1,pa_2,pa_3: pointers to covariant 4-vector components
void Coordinates::LowerVectorCell(Real a0, Real a1, Real a2, Real a3, int k, int j,
    int i, Real *pa_0, Real *pa_1, Real *pa_2, Real *pa_3)
{
  *pa_0 = -a0;
  *pa_1 = a1;
  *pa_2 = a2;
  *pa_3 = a3;
  return;
}<|MERGE_RESOLUTION|>--- conflicted
+++ resolved
@@ -142,9 +142,6 @@
   return;
 }
 
-<<<<<<< HEAD
-// GetCellVolume returns only one CellVolume at i
-=======
 //--------------------------------------------------------------------------------------
 
 // Function for computing single cell volume
@@ -155,7 +152,6 @@
 // Notes:
 //   \Delta V = \Delta x * \Delta y * \Delta z
 //   cf. CellVolume()
->>>>>>> 24b4f2c3
 Real Coordinates::GetCellVolume(const int k, const int j, const int i)
 {
   return dx1f(i) * dx2f(j) * dx3f(k);
@@ -237,7 +233,6 @@
   return;
 }
 
-<<<<<<< HEAD
 // GetFace1Area returns only one Face1Area at i
 Real Coordinates::GetFace1Area(const int k, const int j, const int i)
 {
@@ -245,8 +240,6 @@
 }
 
 
-=======
->>>>>>> 24b4f2c3
 //--------------------------------------------------------------------------------------
 
 // Function for computing lengths of edges in the x-direction
