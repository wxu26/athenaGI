//========================================================================================
// Athena++ astrophysical MHD code
// Copyright(C) 2014 James M. Stone <jmstone@princeton.edu> and other code contributors
// Licensed under the 3-clause BSD License, see LICENSE file for details
//========================================================================================
//! \file adiabatic_hydro.cpp
//! \brief implements functions in class EquationOfState for adiabatic hydrodynamics`

// C headers

// C++ headers
#include <cmath>   // sqrt()

// Athena++ headers
#include "../athena.hpp"
#include "../athena_arrays.hpp"
#include "../field/field.hpp"
#include "../hydro/hydro.hpp"
#include "../mesh/mesh.hpp"
#include "../parameter_input.hpp"
#include "eos.hpp"

// WX
#define TEMP_FLOOR 1e-4

// EquationOfState constructor

EquationOfState::EquationOfState(MeshBlock *pmb, ParameterInput *pin) :
    pmy_block_(pmb),
    neighbor_flooring_{pin->GetOrAddBoolean("hydro", "neighbor_flooring", false)},
    gamma_{pin->GetReal("hydro", "gamma")},
    density_floor_{pin->GetOrAddReal("hydro", "dfloor", std::sqrt(1024*float_min))},
    pressure_floor_{pin->GetOrAddReal("hydro", "pfloor", std::sqrt(1024*float_min))},
    scalar_floor_{pin->GetOrAddReal("hydro", "sfloor", std::sqrt(1024*float_min))} {

      if (pmb->phydro->fofc_enabled)
        fofc_.NewAthenaArray(pmb->ncells3, pmb->ncells2, pmb->ncells1);
      if (neighbor_flooring_) {
        nbavg_d_.NewAthenaArray(pmb->ncells3, pmb->ncells2, pmb->ncells1);
        nbavg_p_.NewAthenaArray(pmb->ncells3, pmb->ncells2, pmb->ncells1);
      }

    }

//----------------------------------------------------------------------------------------
//! \fn void EquationOfState::ConservedToPrimitive(AthenaArray<Real> &cons,
//!          const AthenaArray<Real> &prim_old, const FaceField &b,
//!          AthenaArray<Real> &prim, AthenaArray<Real> &bcc, Coordinates *pco,
//!          int il, int iu, int jl, int ju, int kl, int ku)
//! \brief Converts conserved into primitive variables in adiabatic hydro.

void EquationOfState::ConservedToPrimitive(
    AthenaArray<Real> &cons, const AthenaArray<Real> &prim_old, const FaceField &b,
    AthenaArray<Real> &prim, AthenaArray<Real> &bcc,
    Coordinates *pco, int il, int iu, int jl, int ju, int kl, int ku) {
  Real gm1 = GetGamma() - 1.0;
  int nbad_d = 0, nbad_p = 0;

  for (int k=kl; k<=ku; ++k) {
    for (int j=jl; j<=ju; ++j) {
#pragma omp simd
      for (int i=il; i<=iu; ++i) {
        Real& u_d  = cons(IDN,k,j,i);
        Real& u_m1 = cons(IM1,k,j,i);
        Real& u_m2 = cons(IM2,k,j,i);
        Real& u_m3 = cons(IM3,k,j,i);
        Real& u_e  = cons(IEN,k,j,i);

        Real w_d, w_vx, w_vy, w_vz, w_p, dp;
        bool dfloor_used = false, pfloor_used = false;
        SingleConservativeToPrimitiveHydro(u_d, u_m1, u_m2, u_m3, u_e,
                                           w_d, w_vx, w_vy, w_vz, w_p,
                                           dp, dfloor_used, pfloor_used);
        // update counter, reset conserved if floor was used
        if (neighbor_flooring_) {
          nbavg_d_(k,j,i) = dfloor_used;
          nbavg_p_(k,j,i) = pfloor_used;
        }

        if (dfloor_used) {
          cons(IDN,k,j,i) = u_d;
          nbad_d++;
        }
        if (pfloor_used) {
          if (bookkeeping) efloor(k,j,i) += beta*dp/gm1;
          cons(IEN,k,j,i) = u_e;
          nbad_p++;
        }
        // update primitives
        // update primitives
        prim(IDN,k,j,i) = w_d;
        prim(IVX,k,j,i) = w_vx;
        prim(IVY,k,j,i) = w_vy;
        prim(IVZ,k,j,i) = w_vz;
        prim(IPR,k,j,i) = w_p;

      }
    }
  }


<<<<<<< HEAD
        // apply pressure floor, correct total energy
        Real pf = TEMP_FLOOR*w_d;
        u_e = (w_p > pf) ?  u_e : ((pf/gm1) + e_k);
        w_p = (w_p > pf) ?  w_p : pf;
=======
  // apply neighbor averaging
  if (neighbor_flooring_) {
    for (int k=kl; k<=ku; ++k) {
      for (int j=jl; j<=ju; ++j) {
        for (int i=il; i<=iu; ++i) {
          if (nbavg_d_(k,j,i)) {
            // if density is bad
            Real eint_prev = prim(IPR,k,j,i)/gm1;
            AthenaArray<Real> cons_avg(NHYDRO), prim_avg(NHYDRO);
            NeighborAveragingConserved(cons,bcc,cons_avg,prim_avg,
                                       k,j,i,il,iu,jl,ju,kl,ku);
            for (int n=0; n<NHYDRO; ++n) {
              cons(n,k,j,i) = cons_avg(n);
              prim(n,k,j,i) = prim_avg(n);
            }
            if (bookkeeping) efloor(k,j,i) += (prim_avg(IPR)/gm1 - eint_prev)*beta;
          } else if (nbavg_p_(k,j,i)) {
            // this only handless the pressure floor case
            Real u_d  = cons(IDN,k,j,i);
            Real u_m1 = cons(IM1,k,j,i);
            Real u_m2 = cons(IM2,k,j,i);
            Real u_m3 = cons(IM3,k,j,i);
            Real u_e  = cons(IEN,k,j,i);

            Real e_k = 0.5*(SQR(u_m1) + SQR(u_m2) + SQR(u_m3))/u_d;
            Real eint_prev = u_e - e_k;
            Real eint_avg;
            NeighborAveragingEint(cons,bcc,eint_avg,k,j,i,il,iu,jl,ju,kl,ku);
            if (bookkeeping) efloor(k,j,i) += (eint_avg - eint_prev)*beta;
            cons(IEN,k,j,i) = eint_avg + e_k;
            prim(IPR,k,j,i) = eint_avg*gm1;
          }
        }
>>>>>>> 2c0b44b4
      }
    }
  }

  // updated number of bad cells in the mesh block
  // to be used elsewhere for diagnosing purposes
  pmy_block_->nbad_d = nbad_d;
  pmy_block_->nbad_p = nbad_p;

  return;
}

//----------------------------------------------------------------------------------------
//! \fn void EquationOfState::PrimitiveToConserved(const AthenaArray<Real> &prim,
//!          const AthenaArray<Real> &bc, AthenaArray<Real> &cons, Coordinates *pco,
//!          int il, int iu, int jl, int ju, int kl, int ku);
//! \brief Converts primitive variables into conservative variables

void EquationOfState::PrimitiveToConserved(
    const AthenaArray<Real> &prim, const AthenaArray<Real> &bc,
    AthenaArray<Real> &cons, Coordinates *pco,
    int il, int iu, int jl, int ju, int kl, int ku) {
  Real igm1 = 1.0/(GetGamma() - 1.0);
  for (int k=kl; k<=ku; ++k) {
    for (int j=jl; j<=ju; ++j) {
#pragma omp simd
      for (int i=il; i<=iu; ++i) {
        Real& u_d  = cons(IDN,k,j,i);
        Real& u_m1 = cons(IM1,k,j,i);
        Real& u_m2 = cons(IM2,k,j,i);
        Real& u_m3 = cons(IM3,k,j,i);
        Real& u_e  = cons(IEN,k,j,i);

        const Real& w_d  = prim(IDN,k,j,i);
        const Real& w_vx = prim(IVX,k,j,i);
        const Real& w_vy = prim(IVY,k,j,i);
        const Real& w_vz = prim(IVZ,k,j,i);
        const Real& w_p  = prim(IPR,k,j,i);

        u_d = w_d;
        u_m1 = w_vx*w_d;
        u_m2 = w_vy*w_d;
        u_m3 = w_vz*w_d;
        u_e = w_p*igm1 + 0.5*w_d*(SQR(w_vx) + SQR(w_vy) + SQR(w_vz));
      }
    }
  }

  return;
}

//----------------------------------------------------------------------------------------
//! \fn Real EquationOfState::SoundSpeed(Real prim[NHYDRO])
//! \brief returns adiabatic sound speed given vector of primitive variables
Real EquationOfState::SoundSpeed(const Real prim[NHYDRO]) {
  return std::sqrt(gamma_*prim[IPR]/prim[IDN]);
}

//----------------------------------------------------------------------------------------
//! \fn void EquationOfState::ApplyPrimitiveFloors(AthenaArray<Real> &prim, int k, int j,
//!                                                 =int i)
//! \brief Apply density and pressure floors to reconstructed L/R cell interface states
void EquationOfState::ApplyPrimitiveFloors(AthenaArray<Real> &prim, int k, int j, int i) {
  Real& w_d  = prim(IDN,i);
  Real& w_p  = prim(IPR,i);

  // apply (prim) density floor
  w_d = (w_d > density_floor_) ?  w_d : density_floor_;
  // apply pressure floor
  Real pf = TEMP_FLOOR*w_d;
  w_p = (w_p > pf) ?  w_p : pf;

  return;
}

//----------------------------------------------------------------------------------------
//! \fn void EquationOfState::ApplyPrimitiveConservedFloors(AthenaArray<Real> &prim,
//!           AthenaArray<Real> &cons, FaceField &b, int k, int j, int i) {
//! \brief Apply pressure (prim) floor and correct energy (cons) (typically after W(U))
void EquationOfState::ApplyPrimitiveConservedFloors(
    AthenaArray<Real> &prim, AthenaArray<Real> &cons, AthenaArray<Real> &bcc,
    int k, int j, int i) {
  Real gm1 = GetGamma() - 1.0;
  Real& w_d  = prim(IDN,k,j,i);
  Real& w_p  = prim(IPR,k,j,i);

  Real& u_d  = cons(IDN,k,j,i);
  Real& u_e  = cons(IEN,k,j,i);
  // apply (prim) density floor, without changing momentum or energy
  w_d = (w_d > density_floor_) ?  w_d : density_floor_;
  // ensure cons density matches
  u_d = w_d;

  Real e_k = 0.5*w_d*(SQR(prim(IVX,k,j,i)) + SQR(prim(IVY,k,j,i))
                      + SQR(prim(IVZ,k,j,i)));
  // apply pressure floor, correct total energy
  Real pf = TEMP_FLOOR*w_d;
  u_e = (w_p > pf) ?
        u_e : ((pf/gm1) + e_k);
  w_p = (w_p > pf) ?
        w_p : pf;

  return;
}<|MERGE_RESOLUTION|>--- conflicted
+++ resolved
@@ -19,9 +19,6 @@
 #include "../mesh/mesh.hpp"
 #include "../parameter_input.hpp"
 #include "eos.hpp"
-
-// WX
-#define TEMP_FLOOR 1e-4
 
 // EquationOfState constructor
 
@@ -99,12 +96,6 @@
   }
 
 
-<<<<<<< HEAD
-        // apply pressure floor, correct total energy
-        Real pf = TEMP_FLOOR*w_d;
-        u_e = (w_p > pf) ?  u_e : ((pf/gm1) + e_k);
-        w_p = (w_p > pf) ?  w_p : pf;
-=======
   // apply neighbor averaging
   if (neighbor_flooring_) {
     for (int k=kl; k<=ku; ++k) {
@@ -138,7 +129,6 @@
             prim(IPR,k,j,i) = eint_avg*gm1;
           }
         }
->>>>>>> 2c0b44b4
       }
     }
   }
@@ -208,8 +198,7 @@
   // apply (prim) density floor
   w_d = (w_d > density_floor_) ?  w_d : density_floor_;
   // apply pressure floor
-  Real pf = TEMP_FLOOR*w_d;
-  w_p = (w_p > pf) ?  w_p : pf;
+  w_p = (w_p > pressure_floor_) ?  w_p : pressure_floor_;
 
   return;
 }
@@ -235,11 +224,10 @@
   Real e_k = 0.5*w_d*(SQR(prim(IVX,k,j,i)) + SQR(prim(IVY,k,j,i))
                       + SQR(prim(IVZ,k,j,i)));
   // apply pressure floor, correct total energy
-  Real pf = TEMP_FLOOR*w_d;
-  u_e = (w_p > pf) ?
-        u_e : ((pf/gm1) + e_k);
-  w_p = (w_p > pf) ?
-        w_p : pf;
+  u_e = (w_p > pressure_floor_) ?
+        u_e : ((pressure_floor_/gm1) + e_k);
+  w_p = (w_p > pressure_floor_) ?
+        w_p : pressure_floor_;
 
   return;
 }